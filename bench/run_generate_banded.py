--- conflicted
+++ resolved
@@ -83,8 +83,6 @@
     A_arrow_tip_block = np.random.rand(arrowhead_blocksize, arrowhead_blocksize)
 
     # Generate BTA arrays
-    tic = time.time()
-
     if density == 1:
         _A_diagonal_block = np.random.rand(
             diagonal_blocksize, diagonal_blocksize
@@ -106,21 +104,12 @@
             arrowhead_blocksize, diagonal_blocksize, density=density, format="csr"
         ).toarray()
 
-<<<<<<< HEAD
-            A_arrow_bottom_blocks[i] = sps.random(
-                arrowhead_blocksize, diagonal_blocksize, density=density, format="csr"
-            ).toarray()
-    toc = time.time()
-    print("Time to random arrays: ", toc - tic)
-    
-=======
     for i in range(n_diag_blocks):
         A_diagonal_blocks[i, :, :] = _A_diagonal_block.copy()
         if i > 0:
             A_lower_diagonal_blocks[i - 1, :, :] = _A_lower_diagonal_block.copy()
         A_arrow_bottom_blocks[i, :, :] = _A_arrow_bottom_block.copy()
 
->>>>>>> 110beb72
     # Make diagonally dominante
     arrow_colsum = np.zeros((arrowhead_blocksize), dtype=A_diagonal_blocks.dtype)
     for i in range(A_diagonal_blocks.shape[0]):
@@ -153,16 +142,10 @@
     toc = time.time()
     print("Time to convert to COO: ", toc - tic)
 
-<<<<<<< HEAD
-    # plt.spy(A_coo.toarray())
-    # plt.show()
-
-    tic = time.time()
-=======
     """ plt.spy(A_coo.toarray())
     plt.show() """
 
->>>>>>> 110beb72
+    tic = time.time()
     file = (
         "Qxy_ns"
         + str(diagonal_blocksize)
@@ -179,12 +162,8 @@
 
     storing_path = file_path + file
 
-<<<<<<< HEAD
     mmwrite(storing_path, A_coo, symmetry="symmetric") 
     toc = time.time()
     print("Time to write matrix: ", toc - tic)
     
-    print("Matrix written to " + storing_path)
-=======
-    mmwrite(storing_path, A_coo, symmetry="symmetric")
->>>>>>> 110beb72
+    print("Matrix written to " + storing_path)