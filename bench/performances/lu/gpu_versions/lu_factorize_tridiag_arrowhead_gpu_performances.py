--- conflicted
+++ resolved
@@ -23,15 +23,9 @@
     # ----- Populate the blocks list HERE -----
     l_nblocks = [128]
     # ----- Populate the diagonal blocksizes list HERE -----
-<<<<<<< HEAD
     l_diag_blocksize = [1000]
     # ----- Populate the arrow blocksizes list HERE -----
     l_arrow_blocksize = [250]
-=======
-    l_diag_blocksize = [100]
-    # ----- Populate the arrow blocksizes list HERE -----
-    l_arrow_blocksize = [25]
->>>>>>> 0cbba5bd
     symmetric = False
     diagonal_dominant = True
     seed = 63
