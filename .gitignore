<<<<<<< HEAD
# Custom ignore
*.bench
*.npy
=======
# Numpy/Scipy storage files
*.npy
*.npz
>>>>>>> b1882dc1

# Byte-compiled / optimized / DLL files
.vscode/
__pycache__/
*.py[cod]
*$py.class

# C extensions
*.so

# Distribution / packaging
.Python
build/
develop-eggs/
dist/
downloads/
eggs/
.eggs/
lib/
lib64/
parts/
sdist/
var/
wheels/
share/python-wheels/
*.egg-info/
.installed.cfg
*.egg
MANIFEST

# PyInstaller
#  Usually these files are written by a python script from a template
#  before PyInstaller builds the exe, so as to inject date/other infos into it.
*.manifest
*.spec

# Installer logs
pip-log.txt
pip-delete-this-directory.txt

# Unit test / coverage reports
htmlcov/
.tox/
.nox/
.coverage
.coverage.*
.cache
nosetests.xml
coverage.xml
*.cover
*.py,cover
.hypothesis/
.pytest_cache/
cover/

# output files
*.err
*.out

#nvidia profiler
*.nsys-rep

# Translations
*.mo
*.pot

# Django stuff:
*.log
local_settings.py
db.sqlite3
db.sqlite3-journal

# Flask stuff:
instance/
.webassets-cache

# Scrapy stuff:
.scrapy

# Sphinx documentation
docs/_build/

# PyBuilder
.pybuilder/
target/

# Jupyter Notebook
.ipynb_checkpoints

# IPython
profile_default/
ipython_config.py

# pyenv
#   For a library or package, you might want to ignore these files since the code is
#   intended to run in multiple environments; otherwise, check them in:
# .python-version

# pipenv
#   According to pypa/pipenv#598, it is recommended to include Pipfile.lock in version control.
#   However, in case of collaboration, if having platform-specific dependencies or dependencies
#   having no cross-platform support, pipenv may install dependencies that don't work, or not
#   install all needed dependencies.
#Pipfile.lock

# poetry
#   Similar to Pipfile.lock, it is generally recommended to include poetry.lock in version control.
#   This is especially recommended for binary packages to ensure reproducibility, and is more
#   commonly ignored for libraries.
#   https://python-poetry.org/docs/basic-usage/#commit-your-poetrylock-file-to-version-control
#poetry.lock

# pdm
#   Similar to Pipfile.lock, it is generally recommended to include pdm.lock in version control.
#pdm.lock
#   pdm stores project-wide configurations in .pdm.toml, but it is recommended to not include it
#   in version control.
#   https://pdm.fming.dev/#use-with-ide
.pdm.toml

# PEP 582; used by e.g. github.com/David-OConnor/pyflow and github.com/pdm-project/pdm
__pypackages__/

# Celery stuff
celerybeat-schedule
celerybeat.pid

# SageMath parsed files
*.sage.py

# Environments
.env
.venv
env/
venv/
ENV/
env.bak/
venv.bak/

# Spyder project settings
.spyderproject
.spyproject

# Rope project settings
.ropeproject

# mkdocs documentation
/site

# mypy
.mypy_cache/
.dmypy.json
dmypy.json

# Pyre type checker
.pyre/

# pytype static type analyzer
.pytype/

# Cython debug symbols
cython_debug/

# PyCharm
#  JetBrains specific template is maintained in a separate JetBrains.gitignore that can
#  be found at https://github.com/github/gitignore/blob/main/Global/JetBrains.gitignore
#  and can be added to the global gitignore or merged into this file.  For a more nuclear
#  option (not recommended) you can uncomment the following to ignore the entire idea folder.
#.idea/<|MERGE_RESOLUTION|>--- conflicted
+++ resolved
@@ -1,12 +1,9 @@
-<<<<<<< HEAD
-# Custom ignore
-*.bench
-*.npy
-=======
 # Numpy/Scipy storage files
 *.npy
 *.npz
->>>>>>> b1882dc1
+
+# Custom ignore
+*.bench
 
 # Byte-compiled / optimized / DLL files
 .vscode/
