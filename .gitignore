--- conflicted
+++ resolved
@@ -166,15 +166,9 @@
 
 dev/*
 *.dat
-<<<<<<< HEAD
-*.err
-*.out
-*.qdstrm
-*.o*
-*.sqlite
-*.nsys-rep
-=======
 *.nsys-rep
 *.sqlite
 *.qdstrm
->>>>>>> a07011f1
+*.err
+*.out
+*.o*