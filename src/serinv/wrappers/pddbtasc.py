# Copyright 2023-2025 ETH Zurich. All rights reserved.

from mpi4py import MPI

from serinv import (
    ArrayLike,
    _get_module_from_array,
)

from serinv.algs import ddbtasc
from .ddbtars import (
    map_ddbtasc_to_ddbtars,
    aggregate_ddbtars,
)




def pddbtasc(
    A_diagonal_blocks: ArrayLike,
    A_lower_diagonal_blocks: ArrayLike,
    A_upper_diagonal_blocks: ArrayLike,
    A_lower_arrow_blocks: ArrayLike,
    A_upper_arrow_blocks: ArrayLike,
    A_arrow_tip_block: ArrayLike,
    comm: MPI.Comm = MPI.COMM_WORLD,
    **kwargs,
) -> ArrayLike:
    """Perform the parallel Schur-complement of a block tridiagonal matrix.

    Parameters
    ----------
    A_diagonal_blocks : ArrayLike
        The diagonal blocks of the block tridiagonal with arrowhead matrix.
    A_lower_diagonal_blocks : ArrayLike
        The lower diagonal blocks of the block tridiagonal with arrowhead matrix.
    A_upper_diagonal_blocks : ArrayLike
        The upper diagonal blocks of the block tridiagonal with arrowhead matrix.
    A_lower_arrow_blocks : ArrayLike
        The arrow bottom blocks of the block tridiagonal with arrowhead matrix.
    A_upper_arrow_blocks : ArrayLike
        The arrow top blocks of the block tridiagonal with arrowhead matrix.
    A_arrow_tip_block : ArrayLike
        The arrow tip block of the block tridiagonal with arrowhead matrix.
    comm : MPI.Comm
        The MPI communicator. Default is MPI.COMM_WORLD.
        
    Keyword Arguments
    -----------------
    rhs : dict
        The right-hand side of the equation to solve. If given, the rhs dictionary
        must contain the following arrays:
        - B_diagonal_blocks : ArrayLike
            The diagonal blocks of the right-hand side.
        - B_lower_diagonal_blocks : ArrayLike
            The lower diagonal blocks of the right-hand side.
        - B_upper_diagonal_blocks : ArrayLike
            The upper diagonal blocks of the right-hand side.
        - B_lower_arrow_blocks : ArrayLike
            The arrow bottom blocks of the right-hand side.
        - B_upper_arrow_blocks : ArrayLike
            The arrow top blocks of the right-hand side.
        - B_arrow_tip_block : ArrayLike
            The arrow tip block of the right-hand side.
    quadratic : bool
        If True, and a rhs is given, the Schur-complement is performed for the equation AXA^T=B.
        If False, and a rhs is given, the Schur-complement is performed for the equation AX=B.
    buffers : dict
        The buffers to use in the permuted Schur-complement algorithm. If buffers are given, the
        Schur-complement is performed using the permuted Schur-complement algorithm.
        In the case of the `AX=I` equation the following buffers are required:
        - A_lower_buffer_blocks : ArrayLike
            The lower buffer blocks of the matrix A.
        - A_upper_buffer_blocks : ArrayLike
            The upper buffer blocks of the matrix A.
        In the case of `AXA^T=B` equation the following buffers are required:
        - B_lower_buffer_blocks : ArrayLike
            The lower buffer blocks of the matrix B.
        - B_upper_buffer_blocks : ArrayLike
            The upper buffer blocks of the matrix B.
    ddbtars : dict
        The reduced system to use in the parallel implementation of the Schur-complement
        algorithm.
        The ddbtars dictionary must contain the following arrays:
        - _A_diagonal_blocks : ArrayLike
            The diagonal blocks of the reduced system.
        - _A_lower_diagonal_blocks : ArrayLike
            The lower diagonal blocks of the reduced system.
        - _A_upper_diagonal_blocks : ArrayLike
            The upper diagonal blocks of the reduced system.
        - _A_lower_arrow_blocks : ArrayLike
            The arrow bottom blocks of the reduced system.
        - _A_upper_arrow_blocks : ArrayLike
            The arrow top blocks of the reduced system.
        - _A_arrow_tip_block : ArrayLike
            The arrow tip block of the reduced system.
        In the case of the quadratic equation, the ddbtars dictionary must also contain the reduced system for
        the right-hand side:
        - _rhs : dict
            The right-hand side of the reduced system. The _rhs dictionary must contain the following arrays:
            - _B_diagonal_blocks : ArrayLike
                The diagonal blocks of the reduced system.
            - _B_lower_diagonal_blocks : ArrayLike
                The lower diagonal blocks of the reduced system.
            - _B_upper_diagonal_blocks : ArrayLike
                The upper diagonal blocks of the reduced system.
            - _B_lower_arrow_blocks : ArrayLike
                The arrow bottom blocks of the reduced system.
            - _B_upper_arrow_blocks : ArrayLike
                The arrow top blocks of the reduced system.
            - _B_arrow_tip_block : ArrayLike
                The arrow tip block of the reduced system.
    """
<<<<<<< HEAD
    comm_rank = comm.Get_rank()
    comm_size = comm.Get_size()
=======
    xp, _ = _get_module_from_array(arr=A_diagonal_blocks)
>>>>>>> edced1bb

    if comm_size == 1:
        raise ValueError("The number of MPI processes must be greater than 1.")

    rhs: dict = kwargs.get("rhs", None)
    quadratic: bool = kwargs.get("quadratic", False)

    buffers: dict = kwargs.get("buffers", None)
<<<<<<< HEAD
    ddbtars: dict = kwargs.get("ddbtars", None)
    strategy: str = kwargs.get("strategy", "allgather")
=======
    if comm_rank != 0:
        assert buffers is not None
>>>>>>> edced1bb

    # Check that the reduced system contains the required arrays
    ddbtars: dict = kwargs.get("ddbtars", None)
    _A_diagonal_blocks: ArrayLike = ddbtars.get("A_diagonal_blocks", None)
    _A_lower_diagonal_blocks: ArrayLike = ddbtars.get("A_lower_diagonal_blocks", None)
    _A_upper_diagonal_blocks: ArrayLike = ddbtars.get("A_upper_diagonal_blocks", None)
    _A_lower_arrow_blocks: ArrayLike = ddbtars.get("A_lower_arrow_blocks", None)
    _A_upper_arrow_blocks: ArrayLike = ddbtars.get("A_upper_arrow_blocks", None)
    _A_arrow_tip_block: ArrayLike = ddbtars.get("A_arrow_tip_block", None)
    if any(
        x is None
        for x in [
            _A_diagonal_blocks,
            _A_lower_diagonal_blocks,
            _A_upper_diagonal_blocks,
            _A_lower_arrow_blocks,
            _A_upper_arrow_blocks,
            _A_arrow_tip_block,
        ]
    ):
        raise ValueError(
            "To run the distributed solvers, the reduced system `ddbtars` need to contain the required arrays."
        )

    # Store the value of the tip of the arrow and reset the local arrow tip block to zero
    # in order to correctly accumulate the updates from the distributed Schur complement.
    A_arrow_tip_initial = A_arrow_tip_block.copy()
    A_arrow_tip_block[:] = 0.0
    if quadratic:
        B_arrow_tip_initial = rhs["B_arrow_tip_block"].copy()
        rhs["B_arrow_tip_block"][:] = 0.0

    # Perform distributed Schur complement
    if comm_rank == 0:
        # Perform Schur-downward
        ddbtasc(
            A_diagonal_blocks=A_diagonal_blocks,
            A_lower_diagonal_blocks=A_lower_diagonal_blocks,
            A_upper_diagonal_blocks=A_upper_diagonal_blocks,
            A_lower_arrow_blocks=A_lower_arrow_blocks,
            A_upper_arrow_blocks=A_upper_arrow_blocks,
            A_arrow_tip_block=A_arrow_tip_block,
            rhs=rhs,
            quadratic=quadratic,
            invert_last_block=False,
        )
    else:
        # Perform Schur on permuted partition
        ddbtasc(
            A_diagonal_blocks=A_diagonal_blocks,
            A_lower_diagonal_blocks=A_lower_diagonal_blocks,
            A_upper_diagonal_blocks=A_upper_diagonal_blocks,
            A_lower_arrow_blocks=A_lower_arrow_blocks,
            A_upper_arrow_blocks=A_upper_arrow_blocks,
            A_arrow_tip_block=A_arrow_tip_block,
            rhs=rhs,
            quadratic=quadratic,
            buffers=buffers,
        )

    map_ddbtasc_to_ddbtars(
        A_diagonal_blocks=A_diagonal_blocks,
        A_lower_diagonal_blocks=A_lower_diagonal_blocks,
        A_upper_diagonal_blocks=A_upper_diagonal_blocks,
        A_lower_arrow_blocks=A_lower_arrow_blocks,
        A_upper_arrow_blocks=A_upper_arrow_blocks,
        A_arrow_tip_block=A_arrow_tip_block,
        _A_diagonal_blocks=ddbtars["A_diagonal_blocks"],
        _A_lower_diagonal_blocks=ddbtars["A_lower_diagonal_blocks"],
        _A_upper_diagonal_blocks=ddbtars["A_upper_diagonal_blocks"],
        _A_lower_arrow_blocks=ddbtars["A_lower_arrow_blocks"],
        _A_upper_arrow_blocks=ddbtars["A_upper_arrow_blocks"],
        _A_arrow_tip_block=ddbtars["A_arrow_tip_block"],
        comm=comm,
        strategy=strategy,
        rhs=rhs,
        quadratic=quadratic,
        buffers=buffers,
        _rhs=ddbtars.get("_rhs", None),
    )

    aggregate_ddbtars(
        ddbtars=ddbtars,
        quadratic=quadratic,
        comm=comm,
        strategy=strategy,
    )

    ddbtars["A_arrow_tip_block"][:] += A_arrow_tip_initial
    if quadratic:
        ddbtars["_rhs"]["B_arrow_tip_block"][:] += B_arrow_tip_initial

    # Perform Schur complement on the reduced system
    ddbtasc(
        A_diagonal_blocks=ddbtars["A_diagonal_blocks"],
        A_lower_diagonal_blocks=ddbtars["A_lower_diagonal_blocks"],
        A_upper_diagonal_blocks=ddbtars["A_upper_diagonal_blocks"],
        A_lower_arrow_blocks=ddbtars["A_lower_arrow_blocks"],
        A_upper_arrow_blocks=ddbtars["A_upper_arrow_blocks"],
        A_arrow_tip_block=ddbtars["A_arrow_tip_block"],
        rhs=ddbtars.get("_rhs", None),
        quadratic=quadratic,
    )

    comm.Barrier()<|MERGE_RESOLUTION|>--- conflicted
+++ resolved
@@ -111,12 +111,8 @@
             - _B_arrow_tip_block : ArrayLike
                 The arrow tip block of the reduced system.
     """
-<<<<<<< HEAD
     comm_rank = comm.Get_rank()
     comm_size = comm.Get_size()
-=======
-    xp, _ = _get_module_from_array(arr=A_diagonal_blocks)
->>>>>>> edced1bb
 
     if comm_size == 1:
         raise ValueError("The number of MPI processes must be greater than 1.")
@@ -125,13 +121,8 @@
     quadratic: bool = kwargs.get("quadratic", False)
 
     buffers: dict = kwargs.get("buffers", None)
-<<<<<<< HEAD
     ddbtars: dict = kwargs.get("ddbtars", None)
     strategy: str = kwargs.get("strategy", "allgather")
-=======
-    if comm_rank != 0:
-        assert buffers is not None
->>>>>>> edced1bb
 
     # Check that the reduced system contains the required arrays
     ddbtars: dict = kwargs.get("ddbtars", None)
