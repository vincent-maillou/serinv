# Copyright 2023-2025 ETH Zurich. All rights reserved.
# isort:skip_file

<<<<<<< HEAD
from serinv import MPI_AVAIL

if MPI_AVAIL:
    from serinv.wrappers.ppobtaf import ppobtaf
    from serinv.wrappers.ppobtasi import ppobtasi
    from serinv.wrappers.ppobtars import allocate_permutation_buffer, allocate_ppobtars

    __all__ = [
        "ppobtaf",
        "ppobtasi",
        "allocate_permutation_buffer",
        "allocate_ppobtars",
    ]
else:
    __all__ = []
=======
from serinv.wrappers.ppobtaf import ppobtaf
from serinv.wrappers.ppobtasi import ppobtasi
from serinv.wrappers.ppobtars import (
    allocate_permutation_buffer,
    allocate_ppobtars,
    allocate_pinned_pobtars,
)

__all__ = [
    "ppobtaf",
    "ppobtasi",
    "allocate_permutation_buffer",
    "allocate_ppobtars",
    "allocate_pinned_pobtars",
]
>>>>>>> 1d979d36
<|MERGE_RESOLUTION|>--- conflicted
+++ resolved
@@ -1,30 +1,16 @@
 # Copyright 2023-2025 ETH Zurich. All rights reserved.
 # isort:skip_file
 
-<<<<<<< HEAD
 from serinv import MPI_AVAIL
 
 if MPI_AVAIL:
     from serinv.wrappers.ppobtaf import ppobtaf
     from serinv.wrappers.ppobtasi import ppobtasi
-    from serinv.wrappers.ppobtars import allocate_permutation_buffer, allocate_ppobtars
-
-    __all__ = [
-        "ppobtaf",
-        "ppobtasi",
-        "allocate_permutation_buffer",
-        "allocate_ppobtars",
-    ]
-else:
-    __all__ = []
-=======
-from serinv.wrappers.ppobtaf import ppobtaf
-from serinv.wrappers.ppobtasi import ppobtasi
-from serinv.wrappers.ppobtars import (
-    allocate_permutation_buffer,
-    allocate_ppobtars,
-    allocate_pinned_pobtars,
-)
+    from serinv.wrappers.ppobtars import (
+        allocate_permutation_buffer,
+        allocate_ppobtars,
+        allocate_pinned_pobtars,
+    )
 
 __all__ = [
     "ppobtaf",
@@ -32,5 +18,4 @@
     "allocate_permutation_buffer",
     "allocate_ppobtars",
     "allocate_pinned_pobtars",
-]
->>>>>>> 1d979d36
+]