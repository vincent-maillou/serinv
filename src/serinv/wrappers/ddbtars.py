--- conflicted
+++ resolved
@@ -347,15 +347,10 @@
     comm: MPI.Comm,
     quadratic: bool = False,
     strategy: str = "allgather",
-<<<<<<< HEAD
 ) -> None:
     comm_rank = comm.Get_rank()
     comm_size = comm.Get_size()
 
-=======
-    **kwargs,
-):
->>>>>>> edced1bb
     _A_diagonal_blocks: ArrayLike = ddbtars.get("A_diagonal_blocks", None)
     _A_lower_diagonal_blocks: ArrayLike = ddbtars.get("A_lower_diagonal_blocks", None)
     _A_upper_diagonal_blocks: ArrayLike = ddbtars.get("A_upper_diagonal_blocks", None)
