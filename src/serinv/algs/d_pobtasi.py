--- conflicted
+++ resolved
@@ -24,19 +24,14 @@
 
 import numpy as np
 import scipy.linalg as np_la
-<<<<<<< HEAD
-from numpy.typing import ArrayLike
 import time
 
 import mpi4py
 mpi4py.rc.initialize = False  # do not initialize MPI automatically
-=======
->>>>>>> 73ee0bfa
 from mpi4py import MPI
 from numpy.typing import ArrayLike
 
-# comm_rank = MPI.COMM_WORLD.Get_rank()
-# comm_size = MPI.COMM_WORLD.Get_size()
+from serinv.algs import pobtaf, pobtasi
 
 
 def d_pobtasi(
@@ -44,21 +39,10 @@
     L_lower_diagonal_blocks_local: ArrayLike,
     L_arrow_bottom_blocks_local: ArrayLike,
     L_arrow_tip_block_global: ArrayLike,
-<<<<<<< HEAD
-    L_upper_nested_dissection_buffer_local: ArrayLike = None,
-    device_streaming: bool = False,
-    comm: MPI.Comm = MPI.COMM_WORLD
-) -> tuple[
-    ArrayLike,
-    ArrayLike,
-    ArrayLike,
-    ArrayLike,
-]:
-=======
     B_permutation_upper: ArrayLike = None,
     solver_config: SolverConfig = SolverConfig(),
+    comm: MPI.Comm = MPI.COMM_WORLD
 ) -> tuple[ArrayLike, ArrayLike, ArrayLike, ArrayLike,]:
->>>>>>> 73ee0bfa
     """Perform a distributed selected-inversion of a block tridiagonal with
     arrowhead matrix.
 
@@ -136,21 +120,6 @@
         Arrow tip block of X, alias on L_arrow_tip_block_global.
     """
 
-<<<<<<< HEAD
-    if (
-        CUPY_AVAIL
-        and cp.get_array_module(L_diagonal_blocks_local) == np
-        and device_streaming
-    ):
-        return _streaming_d_pobtasi(
-            L_diagonal_blocks_local,
-            L_lower_diagonal_blocks_local,
-            L_arrow_bottom_blocks_local,
-            L_arrow_tip_block_global,
-            L_upper_nested_dissection_buffer_local,
-            comm
-        )
-=======
     if CUPY_AVAIL:
         array_module = cp.get_array_module(L_diagonal_blocks_local)
         if solver_config.device_streaming and array_module == np:
@@ -162,8 +131,8 @@
                 L_arrow_tip_block_global,
                 B_permutation_upper,
                 solver_config,
-            )
->>>>>>> 73ee0bfa
+                comm
+        )
 
         if array_module == cp:
             # Device computation
@@ -174,6 +143,7 @@
                 L_arrow_tip_block_global,
                 B_permutation_upper,
                 solver_config,
+                comm
             )
 
     # Host computation
@@ -182,12 +152,8 @@
         L_lower_diagonal_blocks_local,
         L_arrow_bottom_blocks_local,
         L_arrow_tip_block_global,
-<<<<<<< HEAD
-        L_upper_nested_dissection_buffer_local,
+        B_permutation_upper,
         comm
-=======
-        B_permutation_upper,
->>>>>>> 73ee0bfa
     )
 
 
@@ -196,26 +162,9 @@
     L_lower_diagonal_blocks_local: ArrayLike,
     L_arrow_bottom_blocks_local: ArrayLike,
     L_arrow_tip_block_global: ArrayLike,
-<<<<<<< HEAD
-    L_upper_nested_dissection_buffer_local: ArrayLike,
-    comm: MPI.Comm = MPI.COMM_WORLD
-) -> tuple[
-    ArrayLike,
-    ArrayLike,
-    ArrayLike,
-    ArrayLike,
-]:
-    if isinstance(comm, nccl.NcclCommunicator):
-        comm_rank = comm.rank_id()
-        comm_size = comm.size()
-    else:
-        comm_rank = comm.Get_rank()
-        comm_size = comm.Get_size()
-
-    la = np_la
-=======
     B_permutation_upper: ArrayLike = None,
     solver_config: SolverConfig = SolverConfig(),
+    comm: MPI.Comm = MPI.COMM_WORLD
 ) -> tuple[ArrayLike, ArrayLike, ArrayLike, ArrayLike, ArrayLike,]:
     """Perform the selected-inversion of the reduced system constructed from the
     distributed factorization of the block tridiagonal with arrowhead matrix.
@@ -254,7 +203,8 @@
         with the solution of the reduced system. None for uppermost process.
     """
 
->>>>>>> 73ee0bfa
+    la = np_la
+
     if CUPY_AVAIL:
         array_module = cp.get_array_module(L_diagonal_blocks_local)
         if solver_config.device_streaming and array_module == np:
@@ -266,6 +216,7 @@
                 L_arrow_tip_block_global,
                 B_permutation_upper,
                 solver_config,
+                comm
             )
 
         if array_module == cp:
@@ -277,6 +228,7 @@
                 L_arrow_tip_block_global,
                 B_permutation_upper,
                 solver_config,
+                comm
             )
 
     # Host computation
@@ -286,31 +238,9 @@
         L_arrow_bottom_blocks_local,
         L_arrow_tip_block_global,
         B_permutation_upper,
-    )
-
-<<<<<<< HEAD
-    # A_reduced_system_diagonal_blocks = xp.zeros(
-    #     (2 * comm_size - 1, *L_diagonal_blocks_local.shape[1:]),
-    #     dtype=L_diagonal_blocks_local.dtype,
-    # )
-    # A_reduced_system_lower_diagonal_blocks = xp.zeros(
-    #     (2 * comm_size - 2, *L_lower_diagonal_blocks_local.shape[1:]),
-    #     dtype=L_lower_diagonal_blocks_local.dtype,
-    # )
-    # A_reduced_system_arrow_bottom_blocks = xp.zeros(
-    #     (2 * comm_size - 1, *L_arrow_bottom_blocks_local.shape[1:]),
-    #     dtype=L_arrow_bottom_blocks_local.dtype,
-    # )
-    A_reduced_system_diagonal_blocks = xp.zeros(
-        (2 * comm_size, *L_diagonal_blocks_local.shape[1:]),
-        dtype=L_diagonal_blocks_local.dtype,
-    )
-    A_reduced_system_lower_diagonal_blocks = xp.zeros(
-        (2 * comm_size, *L_lower_diagonal_blocks_local.shape[1:]),
-        dtype=L_lower_diagonal_blocks_local.dtype,
-    )
-    A_reduced_system_arrow_bottom_blocks = xp.zeros(
-=======
+        comm
+    )
+
 
 def _host_d_pobtasi_rss(
     L_diagonal_blocks_local: ArrayLike,
@@ -318,7 +248,11 @@
     L_arrow_bottom_blocks_local: ArrayLike,
     L_arrow_tip_block_global: ArrayLike,
     B_permutation_upper: ArrayLike,
+    comm: MPI.Comm = MPI.COMM_WORLD
 ) -> tuple[ArrayLike, ArrayLike, ArrayLike, ArrayLike, ArrayLike,]:
+    comm_rank = comm.Get_rank()
+    comm_size = comm.Get_size()
+
     A_reduced_system_diagonal_blocks = np.zeros(
         (2 * comm_size, *L_diagonal_blocks_local.shape[1:]),
         dtype=L_diagonal_blocks_local.dtype,
@@ -328,7 +262,6 @@
         dtype=L_lower_diagonal_blocks_local.dtype,
     )
     A_reduced_system_arrow_bottom_blocks = np.zeros(
->>>>>>> 73ee0bfa
         (2 * comm_size, *L_arrow_bottom_blocks_local.shape[1:]),
         dtype=L_arrow_bottom_blocks_local.dtype,
     )
@@ -371,12 +304,6 @@
     # Construct the reduced system from the factorized blocks distributed over the
     # processes.
     if comm_rank == 0:
-<<<<<<< HEAD
-        A_reduced_system_diagonal_blocks[1, :, :] = L_diagonal_blocks_local[-1, :, :]
-        A_reduced_system_lower_diagonal_blocks[1, :, :] = L_lower_diagonal_blocks_local[
-            -1, :, :
-        ]
-=======
         # R_{0,0} = A^{p_0}_{0,0}
         A_reduced_system_diagonal_blocks[1, :, :] = L_diagonal_blocks_local[-1, :, :]
 
@@ -386,26 +313,15 @@
         ]
 
         # R_{n, 0} = A^{p_0}_{n, 0}
->>>>>>> 73ee0bfa
         A_reduced_system_arrow_bottom_blocks[1, :, :] = L_arrow_bottom_blocks_local[
             -1, :, :
         ]
     else:
-<<<<<<< HEAD
-=======
         # R_{2p_i-1, 2p_i-1} = A^{p_i}_{0, 0}
->>>>>>> 73ee0bfa
         A_reduced_system_diagonal_blocks[2 * comm_rank, :, :] = L_diagonal_blocks_local[
             0, :, :
         ]
-        A_reduced_system_diagonal_blocks[2 * comm_rank + 1, :, :] = (
-            L_diagonal_blocks_local[-1, :, :]
-        )
-
-<<<<<<< HEAD
-        A_reduced_system_lower_diagonal_blocks[2 * comm_rank, :, :] = (
-            L_upper_nested_dissection_buffer_local[-1, :, :].conj().T
-=======
+
         # R_{2p_i, 2p_i-1} = A^{p_i}_{-1, -1}
         A_reduced_system_diagonal_blocks[
             2 * comm_rank + 1, :, :
@@ -414,34 +330,9 @@
         # R_{2p_i-1, 2p_i-2} = B^{p_i}_{-1}^\dagger
         A_reduced_system_lower_diagonal_blocks[2 * comm_rank, :, :] = (
             B_permutation_upper[-1, :, :].conj().T
->>>>>>> 73ee0bfa
         )
 
         if comm_rank < comm_size - 1:
-<<<<<<< HEAD
-            A_reduced_system_lower_diagonal_blocks[2 * comm_rank + 1, :, :] = (
-                L_lower_diagonal_blocks_local[-1, :, :]
-            )
-
-        A_reduced_system_arrow_bottom_blocks[2 * comm_rank, :, :] = (
-            L_arrow_bottom_blocks_local[0, :, :]
-        )
-        A_reduced_system_arrow_bottom_blocks[2 * comm_rank + 1, :, :] = (
-            L_arrow_bottom_blocks_local[-1, :, :]
-        )
-
-    if CUPY_AVAIL and xp == cp and not (NCCL_AVAIL and isinstance(comm, nccl.NcclCommunicator)):
-    # if False:
-        A_reduced_system_diagonal_blocks_host = cpx.empty_like_pinned(
-            A_reduced_system_diagonal_blocks
-        )
-        A_reduced_system_lower_diagonal_blocks_host = cpx.empty_like_pinned(
-            A_reduced_system_lower_diagonal_blocks
-        )
-        A_reduced_system_arrow_bottom_blocks_host = cpx.empty_like_pinned(
-            A_reduced_system_arrow_bottom_blocks
-        )
-=======
             # R_{2p_i, 2p_i-1} = A^{p_i}_{1, 0}
             A_reduced_system_lower_diagonal_blocks[
                 2 * comm_rank + 1, :, :
@@ -456,20 +347,19 @@
         A_reduced_system_arrow_bottom_blocks[
             2 * comm_rank + 1, :, :
         ] = L_arrow_bottom_blocks_local[-1, :, :]
->>>>>>> 73ee0bfa
 
     # Communicate the reduced system
-    MPI.COMM_WORLD.Allgather(
+    comm.Allgather(
         MPI.IN_PLACE,
         A_reduced_system_diagonal_blocks,
     )
 
-    MPI.COMM_WORLD.Allgather(
+    comm.Allgather(
         MPI.IN_PLACE,
         A_reduced_system_lower_diagonal_blocks,
     )
 
-    MPI.COMM_WORLD.Allgather(
+    comm.Allgather(
         MPI.IN_PLACE,
         A_reduced_system_arrow_bottom_blocks,
     )
@@ -520,12 +410,6 @@
         B_permutation_upper[-1, :, :] = (
             X_reduced_system_lower_diagonal_blocks[2 * comm_rank - 1, :, :].conj().T
         )
-<<<<<<< HEAD
-
-        # A_reduced_system_diagonal_blocks_host = cp.asnumpy(A_reduced_system_diagonal_blocks)
-        # A_reduced_system_lower_diagonal_blocks_host = cp.asnumpy(A_reduced_system_lower_diagonal_blocks)
-        # A_reduced_system_arrow_bottom_blocks_host = cp.asnumpy(A_reduced_system_arrow_bottom_blocks)
-=======
         if comm_rank < comm_size - 1:
             L_lower_diagonal_blocks_local[
                 -1, :, :
@@ -554,7 +438,15 @@
     L_arrow_tip_block_global: ArrayLike,
     B_permutation_upper: ArrayLike,
     solver_config: SolverConfig,
+    comm: MPI.Comm = MPI.COMM_WORLD
 ) -> tuple[ArrayLike, ArrayLike, ArrayLike, ArrayLike, ArrayLike,]:
+    if isinstance(comm, nccl.NcclCommunicator):
+        comm_rank = comm.rank
+        comm_size = comm.size
+    else:
+        comm_rank = comm.Get_rank()
+        comm_size = comm.Get_size()
+
     A_reduced_system_diagonal_blocks = cp.zeros(
         (2 * comm_size, *L_diagonal_blocks_local.shape[1:]),
         dtype=L_diagonal_blocks_local.dtype,
@@ -585,7 +477,6 @@
         A_reduced_system_arrow_bottom_blocks[1, :, :] = L_arrow_bottom_blocks_local[
             -1, :, :
         ]
->>>>>>> 73ee0bfa
     else:
         # R_{2p_i-1, 2p_i-1} = A^{p_i}_{0, 0}
         A_reduced_system_diagonal_blocks[2 * comm_rank, :, :] = L_diagonal_blocks_local[
@@ -602,7 +493,48 @@
             B_permutation_upper[-1, :, :].conj().T
         )
 
-<<<<<<< HEAD
+        if comm_rank < comm_size - 1:
+            # R_{2p_i, 2p_i-1} = A^{p_i}_{1, 0}
+            A_reduced_system_lower_diagonal_blocks[
+                2 * comm_rank + 1, :, :
+            ] = L_lower_diagonal_blocks_local[-1, :, :]
+
+        # R_{n, 2p_i-1} = A^{p_i}_{n, 0}
+        A_reduced_system_arrow_bottom_blocks[
+            2 * comm_rank, :, :
+        ] = L_arrow_bottom_blocks_local[0, :, :]
+
+        # R_{n, 2p_i} = A^{p_i}_{n, -1}
+        A_reduced_system_arrow_bottom_blocks[
+            2 * comm_rank + 1, :, :
+        ] = L_arrow_bottom_blocks_local[-1, :, :]
+
+    if (NCCL_AVAIL and isinstance(comm, nccl.NcclCommunicator)):
+        A_reduced_system_diagonal_blocks_host = A_reduced_system_diagonal_blocks
+        A_reduced_system_lower_diagonal_blocks_host = A_reduced_system_lower_diagonal_blocks
+        A_reduced_system_arrow_bottom_blocks_host = A_reduced_system_arrow_bottom_blocks
+    else:
+        # Allocate reduced system on host using pinned memory
+        A_reduced_system_diagonal_blocks_host = cpx.empty_like_pinned(
+            A_reduced_system_diagonal_blocks
+        )
+        A_reduced_system_lower_diagonal_blocks_host = cpx.empty_like_pinned(
+            A_reduced_system_lower_diagonal_blocks
+        )
+        A_reduced_system_arrow_bottom_blocks_host = cpx.empty_like_pinned(
+            A_reduced_system_arrow_bottom_blocks
+        )
+
+        # Copy the reduced system to the host
+        A_reduced_system_diagonal_blocks.get(out=A_reduced_system_diagonal_blocks_host)
+        A_reduced_system_lower_diagonal_blocks.get(
+            out=A_reduced_system_lower_diagonal_blocks_host
+        )
+        A_reduced_system_arrow_bottom_blocks.get(
+            out=A_reduced_system_arrow_bottom_blocks_host
+        )
+
+    # Communicate the reduced system
     start = time.perf_counter_ns()
     if NCCL_AVAIL and isinstance(comm, nccl.NcclCommunicator):
         print(f"Rank {comm_rank}: POBTASI Allgather with NCCL.", flush=True)
@@ -654,8 +586,7 @@
     print(f"Rank {comm_rank}: POBTASI Allgather 3 {(finish_3-finish_2) // 1000000} ms.", flush=True)
 
 
-    if CUPY_AVAIL and xp == cp and not (NCCL_AVAIL and isinstance(comm, nccl.NcclCommunicator)):
-    # if False:
+    if not (NCCL_AVAIL and isinstance(comm, nccl.NcclCommunicator)):
         A_reduced_system_diagonal_blocks.set(arr=A_reduced_system_diagonal_blocks_host)
         A_reduced_system_lower_diagonal_blocks.set(
             arr=A_reduced_system_lower_diagonal_blocks_host
@@ -663,66 +594,6 @@
         A_reduced_system_arrow_bottom_blocks.set(
             arr=A_reduced_system_arrow_bottom_blocks_host
         )
-=======
-        if comm_rank < comm_size - 1:
-            # R_{2p_i, 2p_i-1} = A^{p_i}_{1, 0}
-            A_reduced_system_lower_diagonal_blocks[
-                2 * comm_rank + 1, :, :
-            ] = L_lower_diagonal_blocks_local[-1, :, :]
-
-        # R_{n, 2p_i-1} = A^{p_i}_{n, 0}
-        A_reduced_system_arrow_bottom_blocks[
-            2 * comm_rank, :, :
-        ] = L_arrow_bottom_blocks_local[0, :, :]
-
-        # R_{n, 2p_i} = A^{p_i}_{n, -1}
-        A_reduced_system_arrow_bottom_blocks[
-            2 * comm_rank + 1, :, :
-        ] = L_arrow_bottom_blocks_local[-1, :, :]
-
-    # Allocate reduced system on host using pinned memory
-    A_reduced_system_diagonal_blocks_host = cpx.empty_like_pinned(
-        A_reduced_system_diagonal_blocks
-    )
-    A_reduced_system_lower_diagonal_blocks_host = cpx.empty_like_pinned(
-        A_reduced_system_lower_diagonal_blocks
-    )
-    A_reduced_system_arrow_bottom_blocks_host = cpx.empty_like_pinned(
-        A_reduced_system_arrow_bottom_blocks
-    )
-
-    # Copy the reduced system to the host
-    A_reduced_system_diagonal_blocks.get(out=A_reduced_system_diagonal_blocks_host)
-    A_reduced_system_lower_diagonal_blocks.get(
-        out=A_reduced_system_lower_diagonal_blocks_host
-    )
-    A_reduced_system_arrow_bottom_blocks.get(
-        out=A_reduced_system_arrow_bottom_blocks_host
-    )
-
-    # Communicate the reduced system
-    MPI.COMM_WORLD.Allgather(
-        MPI.IN_PLACE,
-        A_reduced_system_diagonal_blocks_host,
-    )
-    MPI.COMM_WORLD.Allgather(
-        MPI.IN_PLACE,
-        A_reduced_system_lower_diagonal_blocks_host,
-    )
-    MPI.COMM_WORLD.Allgather(
-        MPI.IN_PLACE,
-        A_reduced_system_arrow_bottom_blocks_host,
-    )
-
-    # Copy the reduced system back to the device
-    A_reduced_system_diagonal_blocks.set(arr=A_reduced_system_diagonal_blocks_host)
-    A_reduced_system_lower_diagonal_blocks.set(
-        arr=A_reduced_system_lower_diagonal_blocks_host
-    )
-    A_reduced_system_arrow_bottom_blocks.set(
-        arr=A_reduced_system_arrow_bottom_blocks_host
-    )
->>>>>>> 73ee0bfa
 
     # Perform the inversion of the reduced system.
     (
@@ -798,7 +669,11 @@
     L_arrow_tip_block_global: ArrayLike,
     B_permutation_upper: ArrayLike,
     solver_config: SolverConfig,
+    comm: MPI.Comm = MPI.COMM_WORLD
 ) -> tuple[ArrayLike, ArrayLike, ArrayLike, ArrayLike, ArrayLike,]:
+    comm_rank = comm.Get_rank()
+    comm_size = comm.Get_size()
+
     A_reduced_system_diagonal_blocks = cpx.zeros_pinned(
         (2 * comm_size, *L_diagonal_blocks_local.shape[1:]),
         dtype=L_diagonal_blocks_local.dtype,
@@ -862,17 +737,17 @@
         ] = L_arrow_bottom_blocks_local[-1, :, :]
 
     # Communicate the reduced system
-    MPI.COMM_WORLD.Allgather(
+    comm.Allgather(
         MPI.IN_PLACE,
         A_reduced_system_diagonal_blocks,
     )
 
-    MPI.COMM_WORLD.Allgather(
+    comm.Allgather(
         MPI.IN_PLACE,
         A_reduced_system_lower_diagonal_blocks,
     )
 
-    MPI.COMM_WORLD.Allgather(
+    comm.Allgather(
         MPI.IN_PLACE,
         A_reduced_system_arrow_bottom_blocks,
     )
@@ -952,7 +827,11 @@
     L_arrow_bottom_blocks_local: ArrayLike,
     L_arrow_tip_block_global: ArrayLike,
     B_permutation_upper: ArrayLike,
+    comm: MPI.Comm = MPI.COMM_WORLD
 ) -> tuple[ArrayLike, ArrayLike, ArrayLike, ArrayLike,]:
+    comm_rank = comm.Get_rank()
+    comm_size = comm.Get_size()
+
     diag_blocksize = L_diagonal_blocks_local.shape[1]
     n_diag_blocks_local = L_diagonal_blocks_local.shape[0]
 
@@ -1076,23 +955,13 @@
     L_lower_diagonal_blocks_local: ArrayLike,
     L_arrow_bottom_blocks_local: ArrayLike,
     L_arrow_tip_block_global: ArrayLike,
-<<<<<<< HEAD
-    L_upper_nested_dissection_buffer_local: ArrayLike,
+    B_permutation_upper: ArrayLike,
+    solver_config: SolverConfig,
     comm: MPI.Comm = MPI.COMM_WORLD,
-) -> tuple[
-    ArrayLike,
-    ArrayLike,
-    ArrayLike,
-    ArrayLike,
-]:
+) -> tuple[ArrayLike, ArrayLike, ArrayLike, ArrayLike,]:
     comm_rank = comm.Get_rank()
     comm_size = comm.Get_size()
 
-=======
-    B_permutation_upper: ArrayLike,
-    solver_config: SolverConfig,
-) -> tuple[ArrayLike, ArrayLike, ArrayLike, ArrayLike,]:
->>>>>>> 73ee0bfa
     diag_blocksize = L_diagonal_blocks_local.shape[1]
     n_diag_blocks_local = L_diagonal_blocks_local.shape[0]
 
@@ -1169,22 +1038,6 @@
                 @ L_arrow_bottom_blocks_temp[:, :]
             ) @ L_inv_temp[:, :]
 
-<<<<<<< HEAD
-    comm.Allgather(
-        MPI.IN_PLACE,
-        A_reduced_system_diagonal_blocks,
-    )
-
-    comm.Allgather(
-        MPI.IN_PLACE,
-        A_reduced_system_lower_diagonal_blocks,
-    )
-
-    comm.Allgather(
-        MPI.IN_PLACE,
-        A_reduced_system_arrow_bottom_blocks,
-    )
-=======
             # X_{top, i} = (- X_{top, i+1} L_{i+1, i} - X_{top, top} L_{top, i} - X_{ndb+1, top}.T L_{ndb+1, i}) L_{i, i}^{-1}
             B_permutation_upper[i, :, :] = (
                 -B_permutation_upper[i + 1, :, :] @ L_lower_diagonal_blocks_temp[:, :]
@@ -1214,7 +1067,6 @@
                 - X_arrow_bottom_blocks_local[i, :, :].conj().T
                 @ L_arrow_bottom_blocks_temp[:, :]
             ) @ L_inv_temp[:, :]
->>>>>>> 73ee0bfa
 
         # Copy back the 2 first blocks that have been produced in the 2-sided pattern
         # to the tridiagonal storage.
@@ -1235,7 +1087,11 @@
     L_arrow_tip_block_global: ArrayLike,
     B_permutation_upper: ArrayLike,
     solver_config: SolverConfig,
+    comm: MPI.Comm = MPI.COMM_WORLD
 ) -> tuple[ArrayLike, ArrayLike, ArrayLike, ArrayLike,]:
+    comm_rank = comm.Get_rank()
+    comm_size = comm.Get_size()
+
     diag_blocksize = L_diagonal_blocks_local.shape[1]
     n_diag_blocks_local = L_diagonal_blocks_local.shape[0]
 
