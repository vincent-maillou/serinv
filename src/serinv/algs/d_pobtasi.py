# Copyright 2023-2024 ETH Zurich. All rights reserved.
from serinv import SolverConfig
from serinv.algs import pobtaf, pobtasi

try:
    import cupy as cp
    import cupyx as cpx
    import cupyx.scipy.linalg as cu_la

    CUPY_AVAIL = True

except ImportError:
    CUPY_AVAIL = False

NCCL_AVAIL = False
if CUPY_AVAIL:
    try:
        from cupy.cuda import nccl
        nccl.get_version()  # Check if NCCL is available

        NCCL_AVAIL = True
    except (AttributeError, ImportError, ModuleNotFoundError):
        pass

import numpy as np
import scipy.linalg as np_la
import time

import mpi4py
mpi4py.rc.initialize = False  # do not initialize MPI automatically
from mpi4py import MPI
from numpy.typing import ArrayLike

from serinv.algs import pobtaf, pobtasi


def d_pobtasi(
    L_diagonal_blocks_local: ArrayLike,
    L_lower_diagonal_blocks_local: ArrayLike,
    L_arrow_bottom_blocks_local: ArrayLike,
    L_arrow_tip_block_global: ArrayLike,
    B_permutation_upper: ArrayLike = None,
    solver_config: SolverConfig = SolverConfig(),
    comm: MPI.Comm = MPI.COMM_WORLD
) -> tuple[ArrayLike, ArrayLike, ArrayLike, ArrayLike,]:
    """Perform a distributed selected-inversion of a block tridiagonal with
    arrowhead matrix.

    Note:
    -----
    - Will overwrite the inputs and store the results in them (in-place). Returns
        are aliases on the inputs.
    - If a device array is given, the algorithm will run on the GPU.

    Complexity analysis:
        Parameters:
            n : number of diagonal blocks
            b : diagonal block size
            a : arrow block size
            p : number of processes
            n_r = (2*p-1): number of diagonal blocks of the reduced system

        The FLOPS count of the top process is the same as the one of the sequential
        block selected inversion algorithm (pobtasi). Following the assumption
        of a load balancing between the first processes and the others ("middle"), the FLOPS
        count is derived assuming only "middle" processes.

        The selected inversion procedure require the inversion of a reduced system
        made of boundary blocks of the distributed factorization of the matrix. The
        reduced system is constructed by gathering the boundary blocks of the factorization
        on each processes and performing a selected inversion of the reduced system.
        This selected inversion is assumed to be performed using the sequential
        block-Cholesky and selected inversion algorithm (pobtaf + pobtasi).

        Inversion of the reduced system:

        FLOPS count:
            Selected inversion of the reduced system:
                T_{flops_{POBTAF}} = n_r * (10/3 * b^3 + (1/2 + 3*a) * b^2 + (1/6 + 2*a^2) * b) - 3 * b^3 - 2*a*b^2 + 1/3 * a^3 + 1/2 * a^2 + 1/6 * a
                T_{flops_{POBTASI}} = (n_r-1) * (9*b^3 + 10*b^2 + 2*a^2*b) + 2*b^3 + 5*a*b^2 + 2*a^2*b + 2*a^3

            Distributed selected inversion:
                GEMM_b^3 : (n/p-1) * 18 * b^3
                GEMM_b^2_a : (n/p-1) * 14 * b^2 * a
                TRSM_b^3 : (n/p-1) * b^3

                Total FLOPS: (n/p-1) * (19*b^3 + 14*a*b^2)

            T_{flops_{d\_pobtasi}} = (n/p-1) * (19*b^3 + 14*a*b^2) + T_{flops_{POBTAF}} + T_{flops_{POBTASI}}

        Complexity:
            By making the assumption that b >> a, the complexity of the d_pobtasi
            algorithm is O(n/p * b^3 + p * b^3) or O((n+p^2)/p * b^3).

    Parameters
    ----------
    L_diagonal_blocks_local : ArrayLike
        Local slice of the diagonal blocks of L.
    L_lower_diagonal_blocks_local : ArrayLike
        Local slice of the lower diagonal blocks of L.
    L_arrow_bottom_blocks_local : ArrayLike
        Local slice of the arrow bottom blocks of L.
    L_arrow_tip_block_global : ArrayLike
        Arrow tip block of L.
    B_permutation_upper : ArrayLike, optional
        Local upper buffer used in the nested dissection factorization. None for
        uppermost process.
    solver_config : SolverConfig, optional
        Configuration of the solver.

    Returns
    -------
    X_diagonal_blocks_local : ArrayLike
        Local slice of the diagonal blocks of X, alias on L_diagonal_blocks_local.
    X_lower_diagonal_blocks_local : ArrayLike
        Local slice of the lower diagonal blocks of X, alias on L_lower_diagonal_blocks_local.
    X_arrow_bottom_blocks_local : ArrayLike
        Local slice of the arrow bottom blocks of X, alias on L_arrow_bottom_blocks_local.
    X_arrow_tip_block_global : ArrayLike
        Arrow tip block of X, alias on L_arrow_tip_block_global.
    """

    if CUPY_AVAIL:
        array_module = cp.get_array_module(L_diagonal_blocks_local)
        if solver_config.device_streaming and array_module == np:
            # Device streaming
            return _streaming_d_pobtasi(
                L_diagonal_blocks_local,
                L_lower_diagonal_blocks_local,
                L_arrow_bottom_blocks_local,
                L_arrow_tip_block_global,
                B_permutation_upper,
                solver_config,
                comm
        )

        if array_module == cp:
            # Device computation
            return _device_d_pobtasi(
                L_diagonal_blocks_local,
                L_lower_diagonal_blocks_local,
                L_arrow_bottom_blocks_local,
                L_arrow_tip_block_global,
                B_permutation_upper,
                solver_config,
                comm
            )

    # Host computation
    return _host_d_pobtasi(
        L_diagonal_blocks_local,
        L_lower_diagonal_blocks_local,
        L_arrow_bottom_blocks_local,
        L_arrow_tip_block_global,
        B_permutation_upper,
        comm
    )


def d_pobtasi_rss(
    L_diagonal_blocks_local: ArrayLike,
    L_lower_diagonal_blocks_local: ArrayLike,
    L_arrow_bottom_blocks_local: ArrayLike,
    L_arrow_tip_block_global: ArrayLike,
    B_permutation_upper: ArrayLike = None,
    solver_config: SolverConfig = SolverConfig(),
    comm: MPI.Comm = MPI.COMM_WORLD
) -> tuple[ArrayLike, ArrayLike, ArrayLike, ArrayLike, ArrayLike,]:
    """Perform the selected-inversion of the reduced system constructed from the
    distributed factorization of the block tridiagonal with arrowhead matrix.

    Parameters
    ----------
    L_diagonal_blocks_local : ArrayLike
        Local slice of the diagonal blocks of L.
    L_lower_diagonal_blocks_local : ArrayLike
        Local slice of the lower diagonal blocks of L.
    L_arrow_bottom_blocks_local : ArrayLike
        Local slice of the arrow bottom blocks of L.
    L_arrow_tip_block_global : ArrayLike
        Arrow tip block of L.
    B_permutation_upper : ArrayLike, optional
        Local upper buffer used in the permuted factorization. None for
        uppermost process.
    solver_config : SolverConfig, optional
        Configuration of the solver.

    Returns
    -------
    L_diagonal_blocks_local : ArrayLike
        Local slice of the diagonal blocks of L, initialized with the solution
        of the reduced system.
    L_lower_diagonal_blocks_local : ArrayLike
        Local slice of the lower diagonal blocks of L, initialized with the solution
        of the reduced system.
    L_arrow_bottom_blocks_local : ArrayLike
        Local slice of the arrow bottom blocks of L, initialized with the solution
        of the reduced system.
    L_arrow_tip_block_global : ArrayLike
        Arrow tip block of L, initialized with the solution of the reduced system.
    B_permutation_upper : ArrayLike, optional
        Local upper buffer used in the permuted factorization, initialized
        with the solution of the reduced system. None for uppermost process.
    """

    la = np_la

    if CUPY_AVAIL:
        array_module = cp.get_array_module(L_diagonal_blocks_local)
        if solver_config.device_streaming and array_module == np:
            # Device streaming
            return _streaming_d_pobtasi_rss(
                L_diagonal_blocks_local,
                L_lower_diagonal_blocks_local,
                L_arrow_bottom_blocks_local,
                L_arrow_tip_block_global,
                B_permutation_upper,
                solver_config,
                comm
            )

        if array_module == cp:
            # Device computation
            return _device_d_pobtasi_rss(
                L_diagonal_blocks_local,
                L_lower_diagonal_blocks_local,
                L_arrow_bottom_blocks_local,
                L_arrow_tip_block_global,
                B_permutation_upper,
                solver_config,
                comm
            )

    # Host computation
    return _host_d_pobtasi_rss(
        L_diagonal_blocks_local,
        L_lower_diagonal_blocks_local,
        L_arrow_bottom_blocks_local,
        L_arrow_tip_block_global,
        B_permutation_upper,
        comm
    )


def _host_d_pobtasi_rss(
    L_diagonal_blocks_local: ArrayLike,
    L_lower_diagonal_blocks_local: ArrayLike,
    L_arrow_bottom_blocks_local: ArrayLike,
    L_arrow_tip_block_global: ArrayLike,
    B_permutation_upper: ArrayLike,
    comm: MPI.Comm = MPI.COMM_WORLD
) -> tuple[ArrayLike, ArrayLike, ArrayLike, ArrayLike, ArrayLike,]:
    comm_rank = comm.Get_rank()
    comm_size = comm.Get_size()

    A_reduced_system_diagonal_blocks = np.zeros(
        (2 * comm_size, *L_diagonal_blocks_local.shape[1:]),
        dtype=L_diagonal_blocks_local.dtype,
    )
    A_reduced_system_lower_diagonal_blocks = np.zeros(
        (2 * comm_size, *L_lower_diagonal_blocks_local.shape[1:]),
        dtype=L_lower_diagonal_blocks_local.dtype,
    )
    A_reduced_system_arrow_bottom_blocks = np.zeros(
        (2 * comm_size, *L_arrow_bottom_blocks_local.shape[1:]),
        dtype=L_arrow_bottom_blocks_local.dtype,
    )
    # Alias on the tip block for the reduced system
    A_reduced_system_arrow_tip_block = L_arrow_tip_block_global

    # # Construct the reduced system from the factorized blocks distributed over the
    # # processes.
    # if comm_rank == 0:
    #     A_reduced_system_diagonal_blocks[0, :, :] = L_diagonal_blocks_local[-1, :, :]
    #     A_reduced_system_lower_diagonal_blocks[0, :, :] = L_lower_diagonal_blocks_local[
    #         -1, :, :
    #     ]
    #     A_reduced_system_arrow_bottom_blocks[0, :, :] = L_arrow_bottom_blocks_local[
    #         -1, :, :
    #     ]
    # else:
    #     A_reduced_system_diagonal_blocks[2 * comm_rank - 1, :, :] = (
    #         L_diagonal_blocks_local[0, :, :]
    #     )
    #     A_reduced_system_diagonal_blocks[2 * comm_rank, :, :] = L_diagonal_blocks_local[
    #         -1, :, :
    #     ]

    #     A_reduced_system_lower_diagonal_blocks[2 * comm_rank - 1, :, :] = (
    #         L_upper_nested_dissection_buffer_local[-1, :, :].conj().T
    #     )
    #     if comm_rank < comm_size - 1:
    #         A_reduced_system_lower_diagonal_blocks[2 * comm_rank, :, :] = (
    #             L_lower_diagonal_blocks_local[-1, :, :]
    #         )

    #     A_reduced_system_arrow_bottom_blocks[2 * comm_rank - 1, :, :] = (
    #         L_arrow_bottom_blocks_local[0, :, :]
    #     )
    #     A_reduced_system_arrow_bottom_blocks[2 * comm_rank, :, :] = (
    #         L_arrow_bottom_blocks_local[-1, :, :]
    #     )

    # Construct the reduced system from the factorized blocks distributed over the
    # processes.
    if comm_rank == 0:
        # R_{0,0} = A^{p_0}_{0,0}
        A_reduced_system_diagonal_blocks[1, :, :] = L_diagonal_blocks_local[-1, :, :]

        # R_{1, 0} = A^{p_0}_{1, 0}
        A_reduced_system_lower_diagonal_blocks[1, :, :] = L_lower_diagonal_blocks_local[
            -1, :, :
        ]

        # R_{n, 0} = A^{p_0}_{n, 0}
        A_reduced_system_arrow_bottom_blocks[1, :, :] = L_arrow_bottom_blocks_local[
            -1, :, :
        ]
    else:
        # R_{2p_i-1, 2p_i-1} = A^{p_i}_{0, 0}
        A_reduced_system_diagonal_blocks[2 * comm_rank, :, :] = L_diagonal_blocks_local[
            0, :, :
        ]

        # R_{2p_i, 2p_i-1} = A^{p_i}_{-1, -1}
        A_reduced_system_diagonal_blocks[
            2 * comm_rank + 1, :, :
        ] = L_diagonal_blocks_local[-1, :, :]

        # R_{2p_i-1, 2p_i-2} = B^{p_i}_{-1}^\dagger
        A_reduced_system_lower_diagonal_blocks[2 * comm_rank, :, :] = (
            B_permutation_upper[-1, :, :].conj().T
        )

        if comm_rank < comm_size - 1:
            # R_{2p_i, 2p_i-1} = A^{p_i}_{1, 0}
            A_reduced_system_lower_diagonal_blocks[
                2 * comm_rank + 1, :, :
            ] = L_lower_diagonal_blocks_local[-1, :, :]

        # R_{n, 2p_i-1} = A^{p_i}_{n, 0}
        A_reduced_system_arrow_bottom_blocks[
            2 * comm_rank, :, :
        ] = L_arrow_bottom_blocks_local[0, :, :]

        # R_{n, 2p_i} = A^{p_i}_{n, -1}
        A_reduced_system_arrow_bottom_blocks[
            2 * comm_rank + 1, :, :
        ] = L_arrow_bottom_blocks_local[-1, :, :]

    # Communicate the reduced system
    comm.Allgather(
        MPI.IN_PLACE,
        A_reduced_system_diagonal_blocks,
    )

    comm.Allgather(
        MPI.IN_PLACE,
        A_reduced_system_lower_diagonal_blocks,
    )

    comm.Allgather(
        MPI.IN_PLACE,
        A_reduced_system_arrow_bottom_blocks,
    )

    # Perform the inversion of the reduced system.
    (
        L_reduced_system_diagonal_blocks,
        L_reduced_system_lower_diagonal_blocks,
        L_reduced_system_arrow_bottom_blocks,
        L_reduced_system_arrow_tip_block,
    ) = pobtaf(
        A_reduced_system_diagonal_blocks[1:, :, :],
        A_reduced_system_lower_diagonal_blocks[1:-1, :, :],
        A_reduced_system_arrow_bottom_blocks[1:, :, :],
        A_reduced_system_arrow_tip_block,
    )

    (
        X_reduced_system_diagonal_blocks,
        X_reduced_system_lower_diagonal_blocks,
        X_reduced_system_arrow_bottom_blocks,
        X_reduced_system_arrow_tip_block,
    ) = pobtasi(
        L_reduced_system_diagonal_blocks,
        L_reduced_system_lower_diagonal_blocks,
        L_reduced_system_arrow_bottom_blocks,
        L_reduced_system_arrow_tip_block,
    )

    # Update of the local slices by there corresponding blocks in the inverted
    # reduced system.
    if comm_rank == 0:
        L_diagonal_blocks_local[-1, :, :] = X_reduced_system_diagonal_blocks[0, :, :]
        L_lower_diagonal_blocks_local[
            -1, :, :
        ] = X_reduced_system_lower_diagonal_blocks[0, :, :]
        L_arrow_bottom_blocks_local[-1, :, :] = X_reduced_system_arrow_bottom_blocks[
            0, :, :
        ]
    else:
        L_diagonal_blocks_local[0, :, :] = X_reduced_system_diagonal_blocks[
            2 * comm_rank - 1, :, :
        ]
        L_diagonal_blocks_local[-1, :, :] = X_reduced_system_diagonal_blocks[
            2 * comm_rank, :, :
        ]

        B_permutation_upper[-1, :, :] = (
            X_reduced_system_lower_diagonal_blocks[2 * comm_rank - 1, :, :].conj().T
        )
        if comm_rank < comm_size - 1:
            L_lower_diagonal_blocks_local[
                -1, :, :
            ] = X_reduced_system_lower_diagonal_blocks[2 * comm_rank, :, :]

        L_arrow_bottom_blocks_local[0, :, :] = X_reduced_system_arrow_bottom_blocks[
            2 * comm_rank - 1, :, :
        ]
        L_arrow_bottom_blocks_local[-1, :, :] = X_reduced_system_arrow_bottom_blocks[
            2 * comm_rank, :, :
        ]

    return (
        L_diagonal_blocks_local,
        L_lower_diagonal_blocks_local,
        L_arrow_bottom_blocks_local,
        L_arrow_tip_block_global,
        B_permutation_upper,
    )


def _device_d_pobtasi_rss(
    L_diagonal_blocks_local: ArrayLike,
    L_lower_diagonal_blocks_local: ArrayLike,
    L_arrow_bottom_blocks_local: ArrayLike,
    L_arrow_tip_block_global: ArrayLike,
    B_permutation_upper: ArrayLike,
    solver_config: SolverConfig,
    comm: MPI.Comm = MPI.COMM_WORLD
) -> tuple[ArrayLike, ArrayLike, ArrayLike, ArrayLike, ArrayLike,]:
<<<<<<< HEAD
    if NCCL_AVAIL and isinstance(comm, nccl.NcclCommunicator):
        comm_rank = comm.rank
        comm_size = comm.size
=======
    if isinstance(comm, nccl.NcclCommunicator):
        comm_rank = comm.rank_id()
        comm_size = comm.size()
>>>>>>> a5a9561b
    else:
        comm_rank = comm.Get_rank()
        comm_size = comm.Get_size()

    A_reduced_system_diagonal_blocks = cp.zeros(
        (2 * comm_size, *L_diagonal_blocks_local.shape[1:]),
        dtype=L_diagonal_blocks_local.dtype,
    )
    A_reduced_system_lower_diagonal_blocks = cp.zeros(
        (2 * comm_size, *L_lower_diagonal_blocks_local.shape[1:]),
        dtype=L_lower_diagonal_blocks_local.dtype,
    )
    A_reduced_system_arrow_bottom_blocks = cp.zeros(
        (2 * comm_size, *L_arrow_bottom_blocks_local.shape[1:]),
        dtype=L_arrow_bottom_blocks_local.dtype,
    )
    # Alias on the tip block for the reduced system
    A_reduced_system_arrow_tip_block = L_arrow_tip_block_global

    # Construct the reduced system from the factorized blocks distributed over the
    # processes.
    if comm_rank == 0:
        # R_{0,0} = A^{p_0}_{0,0}
        A_reduced_system_diagonal_blocks[1, :, :] = L_diagonal_blocks_local[-1, :, :]

        # R_{1, 0} = A^{p_0}_{1, 0}
        A_reduced_system_lower_diagonal_blocks[1, :, :] = L_lower_diagonal_blocks_local[
            -1, :, :
        ]

        # R_{n, 0} = A^{p_0}_{n, 0}
        A_reduced_system_arrow_bottom_blocks[1, :, :] = L_arrow_bottom_blocks_local[
            -1, :, :
        ]
    else:
        # R_{2p_i-1, 2p_i-1} = A^{p_i}_{0, 0}
        A_reduced_system_diagonal_blocks[2 * comm_rank, :, :] = L_diagonal_blocks_local[
            0, :, :
        ]

        # R_{2p_i, 2p_i-1} = A^{p_i}_{-1, -1}
        A_reduced_system_diagonal_blocks[
            2 * comm_rank + 1, :, :
        ] = L_diagonal_blocks_local[-1, :, :]

        # R_{2p_i-1, 2p_i-2} = B^{p_i}_{-1}^\dagger
        A_reduced_system_lower_diagonal_blocks[2 * comm_rank, :, :] = (
            B_permutation_upper[-1, :, :].conj().T
        )

        if comm_rank < comm_size - 1:
            # R_{2p_i, 2p_i-1} = A^{p_i}_{1, 0}
            A_reduced_system_lower_diagonal_blocks[
                2 * comm_rank + 1, :, :
            ] = L_lower_diagonal_blocks_local[-1, :, :]

        # R_{n, 2p_i-1} = A^{p_i}_{n, 0}
        A_reduced_system_arrow_bottom_blocks[
            2 * comm_rank, :, :
        ] = L_arrow_bottom_blocks_local[0, :, :]

        # R_{n, 2p_i} = A^{p_i}_{n, -1}
        A_reduced_system_arrow_bottom_blocks[
            2 * comm_rank + 1, :, :
        ] = L_arrow_bottom_blocks_local[-1, :, :]

    if (NCCL_AVAIL and isinstance(comm, nccl.NcclCommunicator)):
        A_reduced_system_diagonal_blocks_host = A_reduced_system_diagonal_blocks
        A_reduced_system_lower_diagonal_blocks_host = A_reduced_system_lower_diagonal_blocks
        A_reduced_system_arrow_bottom_blocks_host = A_reduced_system_arrow_bottom_blocks
    else:
        # Allocate reduced system on host using pinned memory
        A_reduced_system_diagonal_blocks_host = cpx.empty_like_pinned(
            A_reduced_system_diagonal_blocks
        )
        A_reduced_system_lower_diagonal_blocks_host = cpx.empty_like_pinned(
            A_reduced_system_lower_diagonal_blocks
        )
        A_reduced_system_arrow_bottom_blocks_host = cpx.empty_like_pinned(
            A_reduced_system_arrow_bottom_blocks
        )

        # Copy the reduced system to the host
        A_reduced_system_diagonal_blocks.get(out=A_reduced_system_diagonal_blocks_host)
        A_reduced_system_lower_diagonal_blocks.get(
            out=A_reduced_system_lower_diagonal_blocks_host
        )
        A_reduced_system_arrow_bottom_blocks.get(
            out=A_reduced_system_arrow_bottom_blocks_host
        )

    # Communicate the reduced system
    start = time.perf_counter_ns()
    if NCCL_AVAIL and isinstance(comm, nccl.NcclCommunicator):
        print(f"Rank {comm_rank}: POBTASI Allgather with NCCL.", flush=True)
        sz = A_reduced_system_diagonal_blocks_host.size // comm_size
        comm.allGather(
            A_reduced_system_diagonal_blocks_host.data.ptr + comm_rank * sz,
            A_reduced_system_diagonal_blocks_host.data.ptr,
            sz,
            nccl.NCCL_DOUBLE,
            cp.cuda.Stream.null.ptr,
        )
        finish_1 = time.perf_counter_ns()
        sz = A_reduced_system_lower_diagonal_blocks_host.size // comm_size
        comm.allGather(
            A_reduced_system_lower_diagonal_blocks_host.data.ptr + comm_rank * sz,
            A_reduced_system_lower_diagonal_blocks_host.data.ptr,
            sz,
            nccl.NCCL_DOUBLE,
            cp.cuda.Stream.null.ptr,
        )
        finish_2 = time.perf_counter_ns()
        sz = A_reduced_system_arrow_bottom_blocks_host.size // comm_size
        comm.allGather(
            A_reduced_system_arrow_bottom_blocks_host.data.ptr + comm_rank * sz,
            A_reduced_system_arrow_bottom_blocks_host.data.ptr,
            sz,
            nccl.NCCL_DOUBLE,
            cp.cuda.Stream.null.ptr,
        )
        cp.cuda.Stream.null.synchronize()
    else:
        comm.Allgather(
            MPI.IN_PLACE,
            A_reduced_system_diagonal_blocks_host,
        )
        finish_1 = time.perf_counter_ns()
        comm.Allgather(
            MPI.IN_PLACE,
            A_reduced_system_lower_diagonal_blocks_host,
        )
        finish_2 = time.perf_counter_ns()
        comm.Allgather(
            MPI.IN_PLACE,
            A_reduced_system_arrow_bottom_blocks_host,
        )
    finish_3 = time.perf_counter_ns()
    print(f"Rank {comm_rank}: POBTASI Allgather 1 {(finish_1-start) // 1000000} ms.", flush=True)
    print(f"Rank {comm_rank}: POBTASI Allgather 2 {(finish_2-finish_1) // 1000000} ms.", flush=True)
    print(f"Rank {comm_rank}: POBTASI Allgather 3 {(finish_3-finish_2) // 1000000} ms.", flush=True)


    if not (NCCL_AVAIL and isinstance(comm, nccl.NcclCommunicator)):
        A_reduced_system_diagonal_blocks.set(arr=A_reduced_system_diagonal_blocks_host)
        A_reduced_system_lower_diagonal_blocks.set(
            arr=A_reduced_system_lower_diagonal_blocks_host
        )
        A_reduced_system_arrow_bottom_blocks.set(
            arr=A_reduced_system_arrow_bottom_blocks_host
        )

    # Perform the inversion of the reduced system.
    (
        L_reduced_system_diagonal_blocks,
        L_reduced_system_lower_diagonal_blocks,
        L_reduced_system_arrow_bottom_blocks,
        L_reduced_system_arrow_tip_block,
    ) = pobtaf(
        A_reduced_system_diagonal_blocks[1:, :, :],
        A_reduced_system_lower_diagonal_blocks[1:-1, :, :],
        A_reduced_system_arrow_bottom_blocks[1:, :, :],
        A_reduced_system_arrow_tip_block,
    )

    (
        X_reduced_system_diagonal_blocks,
        X_reduced_system_lower_diagonal_blocks,
        X_reduced_system_arrow_bottom_blocks,
        X_reduced_system_arrow_tip_block,
    ) = pobtasi(
        L_reduced_system_diagonal_blocks,
        L_reduced_system_lower_diagonal_blocks,
        L_reduced_system_arrow_bottom_blocks,
        L_reduced_system_arrow_tip_block,
    )

    # Update of the local slices by there corresponding blocks in the inverted
    # reduced system.
    if comm_rank == 0:
        L_diagonal_blocks_local[-1, :, :] = X_reduced_system_diagonal_blocks[0, :, :]
        L_lower_diagonal_blocks_local[
            -1, :, :
        ] = X_reduced_system_lower_diagonal_blocks[0, :, :]
        L_arrow_bottom_blocks_local[-1, :, :] = X_reduced_system_arrow_bottom_blocks[
            0, :, :
        ]
    else:
        L_diagonal_blocks_local[0, :, :] = X_reduced_system_diagonal_blocks[
            2 * comm_rank - 1, :, :
        ]
        L_diagonal_blocks_local[-1, :, :] = X_reduced_system_diagonal_blocks[
            2 * comm_rank, :, :
        ]

        B_permutation_upper[-1, :, :] = (
            X_reduced_system_lower_diagonal_blocks[2 * comm_rank - 1, :, :].conj().T
        )
        if comm_rank < comm_size - 1:
            L_lower_diagonal_blocks_local[
                -1, :, :
            ] = X_reduced_system_lower_diagonal_blocks[2 * comm_rank, :, :]

        L_arrow_bottom_blocks_local[0, :, :] = X_reduced_system_arrow_bottom_blocks[
            2 * comm_rank - 1, :, :
        ]
        L_arrow_bottom_blocks_local[-1, :, :] = X_reduced_system_arrow_bottom_blocks[
            2 * comm_rank, :, :
        ]

    return (
        L_diagonal_blocks_local,
        L_lower_diagonal_blocks_local,
        L_arrow_bottom_blocks_local,
        L_arrow_tip_block_global,
        B_permutation_upper,
    )


def _streaming_d_pobtasi_rss(
    L_diagonal_blocks_local: ArrayLike,
    L_lower_diagonal_blocks_local: ArrayLike,
    L_arrow_bottom_blocks_local: ArrayLike,
    L_arrow_tip_block_global: ArrayLike,
    B_permutation_upper: ArrayLike,
    solver_config: SolverConfig,
    comm: MPI.Comm = MPI.COMM_WORLD
) -> tuple[ArrayLike, ArrayLike, ArrayLike, ArrayLike, ArrayLike,]:
    comm_rank = comm.Get_rank()
    comm_size = comm.Get_size()

    A_reduced_system_diagonal_blocks = cpx.zeros_pinned(
        (2 * comm_size, *L_diagonal_blocks_local.shape[1:]),
        dtype=L_diagonal_blocks_local.dtype,
    )
    A_reduced_system_lower_diagonal_blocks = cpx.zeros_pinned(
        (2 * comm_size, *L_lower_diagonal_blocks_local.shape[1:]),
        dtype=L_lower_diagonal_blocks_local.dtype,
    )
    A_reduced_system_arrow_bottom_blocks = cpx.zeros_pinned(
        (2 * comm_size, *L_arrow_bottom_blocks_local.shape[1:]),
        dtype=L_arrow_bottom_blocks_local.dtype,
    )
    # Alias on the tip block for the reduced system
    A_reduced_system_arrow_tip_block = L_arrow_tip_block_global

    # Construct the reduced system from the factorized blocks distributed over the
    # processes.
    if comm_rank == 0:
        # R_{0,0} = A^{p_0}_{0,0}
        A_reduced_system_diagonal_blocks[1, :, :] = L_diagonal_blocks_local[-1, :, :]

        # R_{1, 0} = A^{p_0}_{1, 0}
        A_reduced_system_lower_diagonal_blocks[1, :, :] = L_lower_diagonal_blocks_local[
            -1, :, :
        ]

        # R_{n, 0} = A^{p_0}_{n, 0}
        A_reduced_system_arrow_bottom_blocks[1, :, :] = L_arrow_bottom_blocks_local[
            -1, :, :
        ]
    else:
        # R_{2p_i-1, 2p_i-1} = A^{p_i}_{0, 0}
        A_reduced_system_diagonal_blocks[2 * comm_rank, :, :] = L_diagonal_blocks_local[
            0, :, :
        ]

        # R_{2p_i, 2p_i-1} = A^{p_i}_{-1, -1}
        A_reduced_system_diagonal_blocks[
            2 * comm_rank + 1, :, :
        ] = L_diagonal_blocks_local[-1, :, :]

        # R_{2p_i-1, 2p_i-2} = B^{p_i}_{-1}^\dagger
        A_reduced_system_lower_diagonal_blocks[2 * comm_rank, :, :] = (
            B_permutation_upper[-1, :, :].conj().T
        )

        if comm_rank < comm_size - 1:
            # R_{2p_i, 2p_i-1} = A^{p_i}_{1, 0}
            A_reduced_system_lower_diagonal_blocks[
                2 * comm_rank + 1, :, :
            ] = L_lower_diagonal_blocks_local[-1, :, :]

        # R_{n, 2p_i-1} = A^{p_i}_{n, 0}
        A_reduced_system_arrow_bottom_blocks[
            2 * comm_rank, :, :
        ] = L_arrow_bottom_blocks_local[0, :, :]

        # R_{n, 2p_i} = A^{p_i}_{n, -1}
        A_reduced_system_arrow_bottom_blocks[
            2 * comm_rank + 1, :, :
        ] = L_arrow_bottom_blocks_local[-1, :, :]

    # Communicate the reduced system
    comm.Allgather(
        MPI.IN_PLACE,
        A_reduced_system_diagonal_blocks,
    )

    comm.Allgather(
        MPI.IN_PLACE,
        A_reduced_system_lower_diagonal_blocks,
    )

    comm.Allgather(
        MPI.IN_PLACE,
        A_reduced_system_arrow_bottom_blocks,
    )

    # Perform the inversion of the reduced system.
    (
        L_reduced_system_diagonal_blocks,
        L_reduced_system_lower_diagonal_blocks,
        L_reduced_system_arrow_bottom_blocks,
        L_reduced_system_arrow_tip_block,
    ) = pobtaf(
        A_reduced_system_diagonal_blocks[1:, :, :],
        A_reduced_system_lower_diagonal_blocks[1:-1, :, :],
        A_reduced_system_arrow_bottom_blocks[1:, :, :],
        A_reduced_system_arrow_tip_block,
        device_streaming=True,
    )

    (
        X_reduced_system_diagonal_blocks,
        X_reduced_system_lower_diagonal_blocks,
        X_reduced_system_arrow_bottom_blocks,
        X_reduced_system_arrow_tip_block,
    ) = pobtasi(
        L_reduced_system_diagonal_blocks,
        L_reduced_system_lower_diagonal_blocks,
        L_reduced_system_arrow_bottom_blocks,
        L_reduced_system_arrow_tip_block,
        device_streaming=True,
    )

    # Update of the local slices by there corresponding blocks in the inverted
    # reduced system.
    if comm_rank == 0:
        L_diagonal_blocks_local[-1, :, :] = X_reduced_system_diagonal_blocks[0, :, :]
        L_lower_diagonal_blocks_local[
            -1, :, :
        ] = X_reduced_system_lower_diagonal_blocks[0, :, :]
        L_arrow_bottom_blocks_local[-1, :, :] = X_reduced_system_arrow_bottom_blocks[
            0, :, :
        ]
    else:
        L_diagonal_blocks_local[0, :, :] = X_reduced_system_diagonal_blocks[
            2 * comm_rank - 1, :, :
        ]
        L_diagonal_blocks_local[-1, :, :] = X_reduced_system_diagonal_blocks[
            2 * comm_rank, :, :
        ]

        B_permutation_upper[-1, :, :] = (
            X_reduced_system_lower_diagonal_blocks[2 * comm_rank - 1, :, :].conj().T
        )
        if comm_rank < comm_size - 1:
            L_lower_diagonal_blocks_local[
                -1, :, :
            ] = X_reduced_system_lower_diagonal_blocks[2 * comm_rank, :, :]

        L_arrow_bottom_blocks_local[0, :, :] = X_reduced_system_arrow_bottom_blocks[
            2 * comm_rank - 1, :, :
        ]
        L_arrow_bottom_blocks_local[-1, :, :] = X_reduced_system_arrow_bottom_blocks[
            2 * comm_rank, :, :
        ]

    return (
        L_diagonal_blocks_local,
        L_lower_diagonal_blocks_local,
        L_arrow_bottom_blocks_local,
        L_arrow_tip_block_global,
        B_permutation_upper,
    )


def _host_d_pobtasi(
    L_diagonal_blocks_local: ArrayLike,
    L_lower_diagonal_blocks_local: ArrayLike,
    L_arrow_bottom_blocks_local: ArrayLike,
    L_arrow_tip_block_global: ArrayLike,
    B_permutation_upper: ArrayLike,
    comm: MPI.Comm = MPI.COMM_WORLD
) -> tuple[ArrayLike, ArrayLike, ArrayLike, ArrayLike,]:
    comm_rank = comm.Get_rank()
    comm_size = comm.Get_size()

    diag_blocksize = L_diagonal_blocks_local.shape[1]
    n_diag_blocks_local = L_diagonal_blocks_local.shape[0]

    X_diagonal_blocks_local = L_diagonal_blocks_local
    X_lower_diagonal_blocks_local = L_lower_diagonal_blocks_local
    X_arrow_bottom_blocks_local = L_arrow_bottom_blocks_local
    X_arrow_tip_block_global = L_arrow_tip_block_global

    # Backward selected-inversion
    L_inv_temp = np.empty_like(L_diagonal_blocks_local[0])
    L_lower_diagonal_blocks_temp = np.empty_like(L_lower_diagonal_blocks_local[0])
    L_arrow_bottom_blocks_temp = np.empty_like(L_arrow_bottom_blocks_local[0])

    if comm_rank == 0:
        for i in range(n_diag_blocks_local - 2, -1, -1):
            L_lower_diagonal_blocks_temp[:, :] = L_lower_diagonal_blocks_local[i, :, :]
            L_arrow_bottom_blocks_temp[:, :] = L_arrow_bottom_blocks_local[i, :, :]

            # Compute lower factors
            L_inv_temp[:, :] = np_la.solve_triangular(
                L_diagonal_blocks_local[i, :, :],
                np.eye(diag_blocksize),
                lower=True,
            )

            # --- Lower-diagonal blocks ---
            # X_{i+1, i} = (-X_{i+1, i+1} L_{i+1, i} - X_{i+1, ndb+1} L_{ndb+1, i}) L_{i, i}^{-1}
            X_lower_diagonal_blocks_local[i, :, :] = (
                -X_diagonal_blocks_local[i + 1, :, :]
                @ L_lower_diagonal_blocks_temp[:, :]
                - X_arrow_bottom_blocks_local[i + 1, :, :].conj().T
                @ L_arrow_bottom_blocks_temp[:, :]
            ) @ L_inv_temp[:, :]

            # X_{ndb+1, i} = (- X_{ndb+1, i+1} L_{i+1, i} - X_{ndb+1, ndb+1} L_{ndb+1, i}) L_{i, i}^{-1}
            X_arrow_bottom_blocks_local[i, :, :] = (
                -X_arrow_bottom_blocks_local[i + 1, :, :]
                @ L_lower_diagonal_blocks_temp[:, :]
                - X_arrow_tip_block_global[:, :] @ L_arrow_bottom_blocks_temp[:, :]
            ) @ L_inv_temp[:, :]

            # --- Diagonal block part ---
            # X_{i, i} = (L_{i, i}^{-T} - X_{i+1, i}^{T} L_{i+1, i} - X_{ndb+1, i}.T L_{ndb+1, i}) L_{i, i}^{-1}
            X_diagonal_blocks_local[i, :, :] = (
                L_inv_temp[:, :].conj().T
                - X_lower_diagonal_blocks_local[i, :, :].conj().T
                @ L_lower_diagonal_blocks_temp[:, :]
                - X_arrow_bottom_blocks_local[i, :, :].conj().T
                @ L_arrow_bottom_blocks_temp[:, :]
            ) @ L_inv_temp[:, :]
    else:
        L_upper_nested_dissection_buffer_temp = np.empty_like(
            B_permutation_upper[0, :, :]
        )

        for i in range(n_diag_blocks_local - 2, 0, -1):
            L_lower_diagonal_blocks_temp[:, :] = L_lower_diagonal_blocks_local[i, :, :]
            L_arrow_bottom_blocks_temp[:, :] = L_arrow_bottom_blocks_local[i, :, :]
            L_upper_nested_dissection_buffer_temp[:, :] = B_permutation_upper[i, :, :]

            L_inv_temp[:, :] = np_la.solve_triangular(
                L_diagonal_blocks_local[i, :, :],
                np.eye(diag_blocksize),
                lower=True,
            )

            # X_{i+1, i} = (- X_{top, i+1}.T L_{top, i} - X_{i+1, i+1} L_{i+1, i} - X_{ndb+1, i+1}.T L_{ndb+1, i}) L_{i, i}^{-1}
            X_lower_diagonal_blocks_local[i, :, :] = (
                -B_permutation_upper[i + 1, :, :].conj().T
                @ L_upper_nested_dissection_buffer_temp[:, :]
                - X_diagonal_blocks_local[i + 1, :, :]
                @ L_lower_diagonal_blocks_temp[:, :]
                - X_arrow_bottom_blocks_local[i + 1, :, :].conj().T
                @ L_arrow_bottom_blocks_temp[:, :]
            ) @ L_inv_temp[:, :]

            # X_{top, i} = (- X_{top, i+1} L_{i+1, i} - X_{top, top} L_{top, i} - X_{ndb+1, top}.T L_{ndb+1, i}) L_{i, i}^{-1}
            B_permutation_upper[i, :, :] = (
                -B_permutation_upper[i + 1, :, :] @ L_lower_diagonal_blocks_temp[:, :]
                - X_diagonal_blocks_local[0, :, :]
                @ L_upper_nested_dissection_buffer_temp[:, :]
                - X_arrow_bottom_blocks_local[0, :, :].conj().T
                @ L_arrow_bottom_blocks_temp[:, :]
            ) @ L_inv_temp[:, :]

            # Arrowhead
            # X_{ndb+1, i} = (- X_{ndb+1, i+1} L_{i+1, i} - X_{ndb+1, top} L_{top, i} - X_{ndb+1, ndb+1} L_{ndb+1, i}) L_{i, i}^{-1}
            X_arrow_bottom_blocks_local[i, :, :] = (
                -X_arrow_bottom_blocks_local[i + 1, :, :]
                @ L_lower_diagonal_blocks_temp[:, :]
                - X_arrow_bottom_blocks_local[0, :, :]
                @ L_upper_nested_dissection_buffer_temp[:, :]
                - X_arrow_tip_block_global[:, :] @ L_arrow_bottom_blocks_temp[:, :]
            ) @ L_inv_temp[:, :]

            # X_{i, i} = (L_{i, i}^{-T} - X_{i+1, i}.T L_{i+1, i} - X_{top, i}.T L_{top, i} - X_{ndb+1, i}.T L_{ndb+1, i}) L_{i, i}^{-1}
            X_diagonal_blocks_local[i, :, :] = (
                L_inv_temp[:, :].conj().T
                - X_lower_diagonal_blocks_local[i, :, :].conj().T
                @ L_lower_diagonal_blocks_temp[:, :]
                - B_permutation_upper[i, :, :].conj().T
                @ L_upper_nested_dissection_buffer_temp[:, :]
                - X_arrow_bottom_blocks_local[i, :, :].conj().T
                @ L_arrow_bottom_blocks_temp[:, :]
            ) @ L_inv_temp[:, :]

        # Copy back the 2 first blocks that have been produced in the 2-sided pattern
        # to the tridiagonal storage.
        X_lower_diagonal_blocks_local[0, :, :] = B_permutation_upper[1, :, :].conj().T

    return (
        X_diagonal_blocks_local,
        X_lower_diagonal_blocks_local,
        X_arrow_bottom_blocks_local,
        X_arrow_tip_block_global,
    )


def _device_d_pobtasi(
    L_diagonal_blocks_local: ArrayLike,
    L_lower_diagonal_blocks_local: ArrayLike,
    L_arrow_bottom_blocks_local: ArrayLike,
    L_arrow_tip_block_global: ArrayLike,
    B_permutation_upper: ArrayLike,
    solver_config: SolverConfig,
    comm: MPI.Comm = MPI.COMM_WORLD,
) -> tuple[ArrayLike, ArrayLike, ArrayLike, ArrayLike,]:
    if isinstance(comm, nccl.NcclCommunicator):
        comm_rank = comm.rank_id()
        comm_size = comm.size()
    else:
        comm_rank = comm.Get_rank()
        comm_size = comm.Get_size()

    diag_blocksize = L_diagonal_blocks_local.shape[1]
    n_diag_blocks_local = L_diagonal_blocks_local.shape[0]

    X_diagonal_blocks_local = L_diagonal_blocks_local
    X_lower_diagonal_blocks_local = L_lower_diagonal_blocks_local
    X_arrow_bottom_blocks_local = L_arrow_bottom_blocks_local
    X_arrow_tip_block_global = L_arrow_tip_block_global

    # Backward selected-inversion
    L_inv_temp = cp.empty_like(L_diagonal_blocks_local[0])
    L_lower_diagonal_blocks_temp = cp.empty_like(L_lower_diagonal_blocks_local[0])
    L_arrow_bottom_blocks_temp = cp.empty_like(L_arrow_bottom_blocks_local[0])

    if comm_rank == 0:
        for i in range(n_diag_blocks_local - 2, -1, -1):
            L_lower_diagonal_blocks_temp[:, :] = L_lower_diagonal_blocks_local[i, :, :]
            L_arrow_bottom_blocks_temp[:, :] = L_arrow_bottom_blocks_local[i, :, :]

            # Compute lower factors
            L_inv_temp[:, :] = cu_la.solve_triangular(
                L_diagonal_blocks_local[i, :, :],
                cp.eye(diag_blocksize),
                lower=True,
            )

            # --- Lower-diagonal blocks ---
            # X_{i+1, i} = (-X_{i+1, i+1} L_{i+1, i} - X_{i+1, ndb+1} L_{ndb+1, i}) L_{i, i}^{-1}
            X_lower_diagonal_blocks_local[i, :, :] = (
                -X_diagonal_blocks_local[i + 1, :, :]
                @ L_lower_diagonal_blocks_temp[:, :]
                - X_arrow_bottom_blocks_local[i + 1, :, :].conj().T
                @ L_arrow_bottom_blocks_temp[:, :]
            ) @ L_inv_temp[:, :]

            # X_{ndb+1, i} = (- X_{ndb+1, i+1} L_{i+1, i} - X_{ndb+1, ndb+1} L_{ndb+1, i}) L_{i, i}^{-1}
            X_arrow_bottom_blocks_local[i, :, :] = (
                -X_arrow_bottom_blocks_local[i + 1, :, :]
                @ L_lower_diagonal_blocks_temp[:, :]
                - X_arrow_tip_block_global[:, :] @ L_arrow_bottom_blocks_temp[:, :]
            ) @ L_inv_temp[:, :]

            # --- Diagonal block part ---
            # X_{i, i} = (L_{i, i}^{-T} - X_{i+1, i}^{T} L_{i+1, i} - X_{ndb+1, i}.T L_{ndb+1, i}) L_{i, i}^{-1}
            X_diagonal_blocks_local[i, :, :] = (
                L_inv_temp[:, :].conj().T
                - X_lower_diagonal_blocks_local[i, :, :].conj().T
                @ L_lower_diagonal_blocks_temp[:, :]
                - X_arrow_bottom_blocks_local[i, :, :].conj().T
                @ L_arrow_bottom_blocks_temp[:, :]
            ) @ L_inv_temp[:, :]
    else:
        L_upper_nested_dissection_buffer_temp = cp.empty_like(
            B_permutation_upper[0, :, :]
        )

        for i in range(n_diag_blocks_local - 2, 0, -1):
            L_lower_diagonal_blocks_temp[:, :] = L_lower_diagonal_blocks_local[i, :, :]
            L_arrow_bottom_blocks_temp[:, :] = L_arrow_bottom_blocks_local[i, :, :]
            L_upper_nested_dissection_buffer_temp[:, :] = B_permutation_upper[i, :, :]

            L_inv_temp[:, :] = cu_la.solve_triangular(
                L_diagonal_blocks_local[i, :, :],
                cp.eye(diag_blocksize),
                lower=True,
            )

            # X_{i+1, i} = (- X_{top, i+1}.T L_{top, i} - X_{i+1, i+1} L_{i+1, i} - X_{ndb+1, i+1}.T L_{ndb+1, i}) L_{i, i}^{-1}
            X_lower_diagonal_blocks_local[i, :, :] = (
                -B_permutation_upper[i + 1, :, :].conj().T
                @ L_upper_nested_dissection_buffer_temp[:, :]
                - X_diagonal_blocks_local[i + 1, :, :]
                @ L_lower_diagonal_blocks_temp[:, :]
                - X_arrow_bottom_blocks_local[i + 1, :, :].conj().T
                @ L_arrow_bottom_blocks_temp[:, :]
            ) @ L_inv_temp[:, :]

            # X_{top, i} = (- X_{top, i+1} L_{i+1, i} - X_{top, top} L_{top, i} - X_{ndb+1, top}.T L_{ndb+1, i}) L_{i, i}^{-1}
            B_permutation_upper[i, :, :] = (
                -B_permutation_upper[i + 1, :, :] @ L_lower_diagonal_blocks_temp[:, :]
                - X_diagonal_blocks_local[0, :, :]
                @ L_upper_nested_dissection_buffer_temp[:, :]
                - X_arrow_bottom_blocks_local[0, :, :].conj().T
                @ L_arrow_bottom_blocks_temp[:, :]
            ) @ L_inv_temp[:, :]

            # Arrowhead
            # X_{ndb+1, i} = (- X_{ndb+1, i+1} L_{i+1, i} - X_{ndb+1, top} L_{top, i} - X_{ndb+1, ndb+1} L_{ndb+1, i}) L_{i, i}^{-1}
            X_arrow_bottom_blocks_local[i, :, :] = (
                -X_arrow_bottom_blocks_local[i + 1, :, :]
                @ L_lower_diagonal_blocks_temp[:, :]
                - X_arrow_bottom_blocks_local[0, :, :]
                @ L_upper_nested_dissection_buffer_temp[:, :]
                - X_arrow_tip_block_global[:, :] @ L_arrow_bottom_blocks_temp[:, :]
            ) @ L_inv_temp[:, :]

            # X_{i, i} = (L_{i, i}^{-T} - X_{i+1, i}.T L_{i+1, i} - X_{top, i}.T L_{top, i} - X_{ndb+1, i}.T L_{ndb+1, i}) L_{i, i}^{-1}
            X_diagonal_blocks_local[i, :, :] = (
                L_inv_temp[:, :].conj().T
                - X_lower_diagonal_blocks_local[i, :, :].conj().T
                @ L_lower_diagonal_blocks_temp[:, :]
                - B_permutation_upper[i, :, :].conj().T
                @ L_upper_nested_dissection_buffer_temp[:, :]
                - X_arrow_bottom_blocks_local[i, :, :].conj().T
                @ L_arrow_bottom_blocks_temp[:, :]
            ) @ L_inv_temp[:, :]

        # Copy back the 2 first blocks that have been produced in the 2-sided pattern
        # to the tridiagonal storage.
        X_lower_diagonal_blocks_local[0, :, :] = B_permutation_upper[1, :, :].conj().T

    return (
        X_diagonal_blocks_local,
        X_lower_diagonal_blocks_local,
        X_arrow_bottom_blocks_local,
        X_arrow_tip_block_global,
    )


def _streaming_d_pobtasi(
    L_diagonal_blocks_local: ArrayLike,
    L_lower_diagonal_blocks_local: ArrayLike,
    L_arrow_bottom_blocks_local: ArrayLike,
    L_arrow_tip_block_global: ArrayLike,
    B_permutation_upper: ArrayLike,
    solver_config: SolverConfig,
    comm: MPI.Comm = MPI.COMM_WORLD
) -> tuple[ArrayLike, ArrayLike, ArrayLike, ArrayLike,]:
    comm_rank = comm.Get_rank()
    comm_size = comm.Get_size()

    diag_blocksize = L_diagonal_blocks_local.shape[1]
    n_diag_blocks_local = L_diagonal_blocks_local.shape[0]

    X_diagonal_blocks_local = L_diagonal_blocks_local
    X_lower_diagonal_blocks_local = L_lower_diagonal_blocks_local
    X_arrow_bottom_blocks_local = L_arrow_bottom_blocks_local
    X_arrow_tip_block_global = L_arrow_tip_block_global

    # Backward selected-inversion
    # Device buffers
    L_diagonal_blocks_d = cp.empty(
        (2, *L_diagonal_blocks_local.shape[1:]), dtype=L_diagonal_blocks_local.dtype
    )
    L_lower_diagonal_blocks_d = cp.empty(
        (2, *L_diagonal_blocks_local.shape[1:]), dtype=L_diagonal_blocks_local.dtype
    )
    L_arrow_bottom_blocks_d = cp.empty(
        (2, *L_arrow_bottom_blocks_local.shape[1:]),
        dtype=L_arrow_bottom_blocks_local.dtype,
    )
    X_arrow_tip_block_d = cp.empty_like(X_arrow_tip_block_global)

    # X Device buffers arrays pointers
    X_diagonal_blocks_d = L_diagonal_blocks_d
    X_lower_diagonal_blocks_d = L_lower_diagonal_blocks_d
    X_arrow_bottom_blocks_d = L_arrow_bottom_blocks_d

    # Buffers for the intermediate results of the backward block-selected inversion
    L_inv_temp_d = cp.empty_like(L_diagonal_blocks_local[0])
    L_lower_diagonal_blocks_d_i = cp.empty_like(L_lower_diagonal_blocks_local[0])
    L_arrow_bottom_blocks_d_i = cp.empty_like(L_arrow_bottom_blocks_local[0])

    # Copy/Compute overlap strems
    compute_stream = cp.cuda.Stream(non_blocking=True)
    h2d_stream = cp.cuda.Stream(non_blocking=True)
    d2h_stream = cp.cuda.Stream(non_blocking=True)

    h2d_diagonal_events = [cp.cuda.Event(), cp.cuda.Event()]
    h2d_lower_events = [cp.cuda.Event(), cp.cuda.Event()]
    h2d_arrow_events = [cp.cuda.Event(), cp.cuda.Event()]

    compute_diagonal_events = [cp.cuda.Event(), cp.cuda.Event()]
    compute_diagonal_h2d_events = [cp.cuda.Event(), cp.cuda.Event()]
    compute_lower_events = [cp.cuda.Event(), cp.cuda.Event()]
    compute_arrow_events = [cp.cuda.Event(), cp.cuda.Event()]
    compute_arrow_h2d_events = [cp.cuda.Event(), cp.cuda.Event()]

    d2h_lower_events = [cp.cuda.Event(), cp.cuda.Event()]

    if comm_rank == 0:
        # --- Host 2 Device transfers ---
        X_diagonal_blocks_d[(n_diag_blocks_local - 1) % 2, :, :].set(
            arr=L_diagonal_blocks_local[-1, :, :], stream=h2d_stream
        )
        h2d_diagonal_events[(n_diag_blocks_local - 1) % 2].record(h2d_stream)

        X_arrow_bottom_blocks_d[(n_diag_blocks_local - 1) % 2, :, :].set(
            arr=L_arrow_bottom_blocks_local[-1, :, :], stream=h2d_stream
        )
        h2d_arrow_events[(n_diag_blocks_local - 1) % 2].record(h2d_stream)

        X_arrow_tip_block_d.set(arr=X_arrow_tip_block_global, stream=compute_stream)

        for i in range(n_diag_blocks_local - 2, -1, -1):
            # --- Host 2 Device transfers ---
            h2d_stream.wait_event(compute_diagonal_h2d_events[i % 2])
            L_diagonal_blocks_d[i % 2, :, :].set(
                arr=L_diagonal_blocks_local[i, :, :], stream=h2d_stream
            )
            h2d_diagonal_events[i % 2].record(stream=h2d_stream)

            h2d_stream.wait_event(d2h_lower_events[i % 2])
            L_lower_diagonal_blocks_d[i % 2, :, :].set(
                arr=L_lower_diagonal_blocks_local[i, :, :], stream=h2d_stream
            )
            h2d_lower_events[i % 2].record(stream=h2d_stream)

            h2d_stream.wait_event(compute_arrow_h2d_events[i % 2])
            L_arrow_bottom_blocks_d[i % 2, :, :].set(
                arr=L_arrow_bottom_blocks_local[i, :, :], stream=h2d_stream
            )
            h2d_arrow_events[i % 2].record(stream=h2d_stream)

            with compute_stream:
                compute_stream.wait_event(h2d_diagonal_events[i % 2])
                L_blk_inv_d = cu_la.solve_triangular(
                    L_diagonal_blocks_d[i % 2, :, :],
                    cp.eye(diag_blocksize),
                    lower=True,
                )

                # --- Off-diagonal block part ---
                compute_stream.wait_event(h2d_lower_events[i % 2])
                L_lower_diagonal_blocks_d_i[:, :] = L_lower_diagonal_blocks_d[
                    i % 2, :, :
                ]

                compute_stream.wait_event(h2d_arrow_events[i % 2])
                L_arrow_bottom_blocks_d_i[:, :] = L_arrow_bottom_blocks_d[i % 2, :, :]

                # X_{i+1, i} = (-X_{i+1, i+1} L_{i+1, i} - X_{ndb+1, i+1}^{T} L_{ndb+1, i}) L_{i, i}^{-1}
                X_lower_diagonal_blocks_d[i % 2, :, :] = (
                    -X_diagonal_blocks_d[(i + 1) % 2, :, :]
                    @ L_lower_diagonal_blocks_d_i[:, :]
                    - X_arrow_bottom_blocks_d[(i + 1) % 2, :, :].conj().T
                    @ L_arrow_bottom_blocks_d_i[:, :]
                ) @ L_blk_inv_d
                compute_diagonal_h2d_events[(i + 1) % 2].record(stream=compute_stream)
                compute_lower_events[i % 2].record(stream=compute_stream)

                # --- Arrowhead part ---
                # X_{ndb+1, i} = (- X_{ndb+1, i+1} L_{i+1, i} - X_{ndb+1, ndb+1} L_{ndb+1, i}) L_{i, i}^{-1}
                X_arrow_bottom_blocks_d[i % 2, :, :] = (
                    -X_arrow_bottom_blocks_d[(i + 1) % 2, :, :]
                    @ L_lower_diagonal_blocks_d_i[:, :]
                    - X_arrow_tip_block_d[:, :] @ L_arrow_bottom_blocks_d_i[:, :]
                ) @ L_blk_inv_d
                compute_arrow_h2d_events[(i + 1) % 2].record(stream=compute_stream)
                compute_arrow_events[i % 2].record(stream=compute_stream)

                # --- Diagonal block part ---
                # X_{i, i} = (L_{i, i}^{-T} - X_{i+1, i}^{T} L_{i+1, i} - X_{ndb+1, i}.conj().T L_{ndb+1, i}) L_{i, i}^{-1}
                X_diagonal_blocks_d[i % 2, :, :] = (
                    L_blk_inv_d.conj().T
                    - X_lower_diagonal_blocks_d[i % 2, :, :].conj().T
                    @ L_lower_diagonal_blocks_d_i[:, :]
                    - X_arrow_bottom_blocks_d[i % 2, :, :].conj().T
                    @ L_arrow_bottom_blocks_d_i[:, :]
                ) @ L_blk_inv_d
                compute_diagonal_events[i % 2].record(stream=compute_stream)

            # --- Device 2 Host transfers ---
            d2h_stream.wait_event(compute_lower_events[i % 2])
            X_lower_diagonal_blocks_d[i % 2, :, :].get(
                out=X_lower_diagonal_blocks_local[i, :, :],
                stream=d2h_stream,
                blocking=False,
            )
            d2h_lower_events[i % 2].record(stream=d2h_stream)

            d2h_stream.wait_event(compute_arrow_events[i % 2])
            X_arrow_bottom_blocks_d[i % 2, :, :].get(
                out=X_arrow_bottom_blocks_local[i, :, :],
                stream=d2h_stream,
                blocking=False,
            )

            d2h_stream.wait_event(compute_diagonal_events[i % 2])
            X_diagonal_blocks_d[i % 2, :, :].get(
                out=X_diagonal_blocks_local[i, :, :], stream=d2h_stream, blocking=False
            )
    else:
        # Device aliases & buffers specific to the middle process
        X_diagonal_top_block_d = cp.empty_like(X_diagonal_blocks_local[0])
        X_arrow_bottom_top_block_d = cp.empty_like(X_arrow_bottom_blocks_local[0])
        L_upper_nested_dissection_buffer_d = cp.empty(
            (2, *B_permutation_upper.shape[1:]),
            dtype=B_permutation_upper.dtype,
        )

        X_upper_nested_dissection_buffer_d = L_upper_nested_dissection_buffer_d

        L_upper_nested_dissection_buffer_d_i = cp.empty_like(
            B_permutation_upper[0, :, :]
        )

        h2d_upper_nested_dissection_buffer_events = [cp.cuda.Event(), cp.cuda.Event()]

        compute_upper_nested_dissection_buffer_events = [
            cp.cuda.Event(),
            cp.cuda.Event(),
        ]
        compute_upper_nested_dissection_buffer_h2d_events = [
            cp.cuda.Event(),
            cp.cuda.Event(),
        ]

        # --- Host 2 Device transfers ---
        X_diagonal_blocks_d[(n_diag_blocks_local - 1) % 2, :, :].set(
            arr=L_diagonal_blocks_local[-1, :, :], stream=h2d_stream
        )
        X_diagonal_top_block_d.set(
            arr=X_diagonal_blocks_local[0, :, :], stream=h2d_stream
        )
        h2d_diagonal_events[(n_diag_blocks_local - 1) % 2].record(h2d_stream)

        X_arrow_bottom_blocks_d[(n_diag_blocks_local - 1) % 2, :, :].set(
            arr=L_arrow_bottom_blocks_local[-1, :, :], stream=h2d_stream
        )
        X_arrow_bottom_top_block_d.set(
            arr=X_arrow_bottom_blocks_local[0, :, :], stream=h2d_stream
        )
        h2d_arrow_events[(n_diag_blocks_local - 1) % 2].record(h2d_stream)

        L_upper_nested_dissection_buffer_d[(n_diag_blocks_local - 1) % 2, :, :].set(
            arr=B_permutation_upper[-1, :, :], stream=h2d_stream
        )
        h2d_upper_nested_dissection_buffer_events[(n_diag_blocks_local - 1) % 2].record(
            stream=h2d_stream
        )

        X_arrow_tip_block_d.set(arr=X_arrow_tip_block_global, stream=compute_stream)

        for i in range(n_diag_blocks_local - 2, 0, -1):
            # --- Host 2 Device transfers ---
            h2d_stream.wait_event(compute_diagonal_h2d_events[i % 2])
            L_diagonal_blocks_d[i % 2, :, :].set(
                arr=L_diagonal_blocks_local[i, :, :], stream=h2d_stream
            )
            h2d_diagonal_events[i % 2].record(stream=h2d_stream)

            h2d_stream.wait_event(d2h_lower_events[i % 2])
            L_lower_diagonal_blocks_d[i % 2, :, :].set(
                arr=L_lower_diagonal_blocks_local[i, :, :], stream=h2d_stream
            )
            h2d_lower_events[i % 2].record(stream=h2d_stream)

            h2d_stream.wait_event(compute_arrow_h2d_events[i % 2])
            L_arrow_bottom_blocks_d[i % 2, :, :].set(
                arr=L_arrow_bottom_blocks_local[i, :, :], stream=h2d_stream
            )
            h2d_arrow_events[i % 2].record(stream=h2d_stream)

            h2d_stream.wait_event(
                compute_upper_nested_dissection_buffer_h2d_events[i % 2]
            )
            L_upper_nested_dissection_buffer_d[i % 2, :, :].set(
                arr=B_permutation_upper[i, :, :], stream=h2d_stream
            )
            h2d_upper_nested_dissection_buffer_events[i % 2].record(stream=h2d_stream)

            with compute_stream:
                compute_stream.wait_event(h2d_diagonal_events[i % 2])
                L_inv_temp_d[:, :] = cu_la.solve_triangular(
                    L_diagonal_blocks_d[i % 2, :, :],
                    cp.eye(diag_blocksize),
                    lower=True,
                )

                compute_stream.wait_event(h2d_lower_events[i % 2])
                L_lower_diagonal_blocks_d_i[:, :] = L_lower_diagonal_blocks_d[
                    i % 2, :, :
                ]

                compute_stream.wait_event(h2d_arrow_events[i % 2])
                L_arrow_bottom_blocks_d_i[:, :] = L_arrow_bottom_blocks_d[i % 2, :, :]

                compute_stream.wait_event(
                    h2d_upper_nested_dissection_buffer_events[i % 2]
                )
                L_upper_nested_dissection_buffer_d_i[
                    :, :
                ] = L_upper_nested_dissection_buffer_d[i % 2, :, :]

                # X_{i+1, i} = (- X_{top, i+1}.T L_{top, i} - X_{i+1, i+1} L_{i+1, i} - X_{ndb+1, i+1}.T L_{ndb+1, i}) L_{i, i}^{-1}
                X_lower_diagonal_blocks_d[i % 2, :, :] = (
                    -X_upper_nested_dissection_buffer_d[(i + 1) % 2, :, :].conj().T
                    @ L_upper_nested_dissection_buffer_d_i[:, :]
                    - X_diagonal_blocks_d[(i + 1) % 2, :, :]
                    @ L_lower_diagonal_blocks_d_i[:, :]
                    - X_arrow_bottom_blocks_d[(i + 1) % 2, :, :].conj().T
                    @ L_arrow_bottom_blocks_d_i[:, :]
                ) @ L_inv_temp_d[:, :]
                compute_diagonal_h2d_events[(i + 1) % 2].record(stream=compute_stream)
                compute_lower_events[i % 2].record(stream=compute_stream)

                # X_{top, i} = (- X_{top, i+1} L_{i+1, i} - X_{top, top} L_{top, i} - X_{ndb+1, top}.T L_{ndb+1, i}) L_{i, i}^{-1}
                X_upper_nested_dissection_buffer_d[i % 2, :, :] = (
                    -X_upper_nested_dissection_buffer_d[(i + 1) % 2, :, :]
                    @ L_lower_diagonal_blocks_d_i[:, :]
                    - X_diagonal_top_block_d[:, :]
                    @ L_upper_nested_dissection_buffer_d_i[:, :]
                    - X_arrow_bottom_top_block_d[:, :].conj().T
                    @ L_arrow_bottom_blocks_d_i[:, :]
                ) @ L_inv_temp_d[:, :]
                compute_upper_nested_dissection_buffer_h2d_events[(i + 1) % 2].record(
                    stream=compute_stream
                )
                compute_upper_nested_dissection_buffer_events[i % 2].record(
                    stream=compute_stream
                )

                # Arrowhead
                # X_{ndb+1, i} = (- X_{ndb+1, i+1} L_{i+1, i} - X_{ndb+1, top} L_{top, i} - X_{ndb+1, ndb+1} L_{ndb+1, i}) L_{i, i}^{-1}
                X_arrow_bottom_blocks_d[i % 2, :, :] = (
                    -X_arrow_bottom_blocks_d[(i + 1) % 2, :, :]
                    @ L_lower_diagonal_blocks_d_i[:, :]
                    - X_arrow_bottom_top_block_d[:, :]
                    @ L_upper_nested_dissection_buffer_d_i[:, :]
                    - X_arrow_tip_block_d[:, :] @ L_arrow_bottom_blocks_d_i[:, :]
                ) @ L_inv_temp_d[:, :]
                compute_arrow_h2d_events[(i + 1) % 2].record(stream=compute_stream)
                compute_arrow_events[i % 2].record(stream=compute_stream)

                # X_{i, i} = (U_{i, i}^{-1} - X_{i+1, i}.T L_{i+1, i} - X_{top, i}.T L_{top, i} - X_{ndb+1, i}.T L_{ndb+1, i}) L_{i, i}^{-1}
                X_diagonal_blocks_d[i % 2, :, :] = (
                    L_inv_temp_d[:, :].conj().T
                    - X_lower_diagonal_blocks_d[i % 2, :, :].conj().T
                    @ L_lower_diagonal_blocks_d_i[:, :]
                    - X_upper_nested_dissection_buffer_d[i % 2, :, :].conj().T
                    @ L_upper_nested_dissection_buffer_d_i[:, :]
                    - X_arrow_bottom_blocks_d[i % 2, :, :].conj().T
                    @ L_arrow_bottom_blocks_d_i[:, :]
                ) @ L_inv_temp_d[:, :]
                compute_diagonal_events[i % 2].record(stream=compute_stream)

            # --- Device 2 Host transfers ---
            d2h_stream.wait_event(compute_lower_events[i % 2])
            X_lower_diagonal_blocks_d[i % 2, :, :].get(
                out=X_lower_diagonal_blocks_local[i, :, :],
                stream=d2h_stream,
                blocking=False,
            )
            d2h_lower_events[i % 2].record(stream=d2h_stream)

            d2h_stream.wait_event(compute_arrow_events[i % 2])
            X_arrow_bottom_blocks_d[i % 2, :, :].get(
                out=X_arrow_bottom_blocks_local[i, :, :],
                stream=d2h_stream,
                blocking=False,
            )

            d2h_stream.wait_event(compute_upper_nested_dissection_buffer_events[i % 2])
            X_upper_nested_dissection_buffer_d[i % 2, :, :].get(
                out=B_permutation_upper[i, :, :],
                stream=d2h_stream,
                blocking=False,
            )

            d2h_stream.wait_event(compute_diagonal_events[i % 2])
            X_diagonal_blocks_d[i % 2, :, :].get(
                out=X_diagonal_blocks_local[i, :, :],
                stream=d2h_stream,
                blocking=False,
            )

        # Copy back the first block of the nested dissection buffer to the
        # tridiagonal storage.
        with d2h_stream:
            d2h_stream.synchronize()
            X_lower_diagonal_blocks_local[0, :, :] = (
                B_permutation_upper[1, :, :].conj().T
            )

    cp.cuda.Device().synchronize()

    return (
        X_diagonal_blocks_local,
        X_lower_diagonal_blocks_local,
        X_arrow_bottom_blocks_local,
        X_arrow_tip_block_global,
    )<|MERGE_RESOLUTION|>--- conflicted
+++ resolved
@@ -440,15 +440,9 @@
     solver_config: SolverConfig,
     comm: MPI.Comm = MPI.COMM_WORLD
 ) -> tuple[ArrayLike, ArrayLike, ArrayLike, ArrayLike, ArrayLike,]:
-<<<<<<< HEAD
     if NCCL_AVAIL and isinstance(comm, nccl.NcclCommunicator):
-        comm_rank = comm.rank
-        comm_size = comm.size
-=======
-    if isinstance(comm, nccl.NcclCommunicator):
         comm_rank = comm.rank_id()
         comm_size = comm.size()
->>>>>>> a5a9561b
     else:
         comm_rank = comm.Get_rank()
         comm_size = comm.Get_size()
