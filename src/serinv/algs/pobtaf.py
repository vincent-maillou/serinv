--- conflicted
+++ resolved
@@ -367,11 +367,6 @@
                 @ L_arrow_bottom_blocks_d[i % 2, :, :].conj().T
             )
             compute_arrow_h2d_events[i % 2].record(stream=compute_stream)
-<<<<<<< HEAD
-
-    cp.cuda.Device().synchronize()
-=======
->>>>>>> b7d7f34e
 
     # L_{ndb, ndb} = chol(A_{ndb, ndb})
     with compute_stream:
