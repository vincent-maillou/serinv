--- conflicted
+++ resolved
@@ -4,11 +4,7 @@
 from serinv import (
     ArrayLike,
     _get_module_from_array,
-<<<<<<< HEAD
-
-=======
     _get_module_from_str,
->>>>>>> 9803af41
 )
 
 
