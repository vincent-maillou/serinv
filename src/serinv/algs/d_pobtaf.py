# Copyright 2023-2024 ETH Zurich. All rights reserved.
from serinv import SolverConfig

try:
    import cupy as cp
    import cupyx as cpx
    import cupyx.scipy.linalg as cu_la

    from serinv.cupyfix.cholesky_lowerfill import cholesky_lowerfill

    CUPY_AVAIL = True

except ImportError:
    CUPY_AVAIL = False

NCCL_AVAIL = False
if CUPY_AVAIL:
    try:
        from cupy.cuda import nccl
        nccl.get_version()  # Check if NCCL is available

        NCCL_AVAIL = True
    except (AttributeError, ImportError, ModuleNotFoundError):
        pass

import numpy as np
import scipy.linalg as np_la
<<<<<<< HEAD
from numpy.typing import ArrayLike
import time

import mpi4py
mpi4py.rc.initialize = False  # do not initialize MPI automatically
=======
>>>>>>> 73ee0bfa
from mpi4py import MPI
from numpy.typing import ArrayLike

# comm_rank = MPI.COMM_WORLD.Get_rank()
# comm_size = MPI.COMM_WORLD.Get_size()


def d_pobtaf(
    A_diagonal_blocks_local: ArrayLike,
    A_lower_diagonal_blocks_local: ArrayLike,
    A_arrow_bottom_blocks_local: ArrayLike,
    A_arrow_tip_block_global: ArrayLike,
<<<<<<< HEAD
    device_streaming: bool = False,
    comm: MPI.Comm = MPI.COMM_WORLD
) -> tuple[
    ArrayLike,
    ArrayLike,
    ArrayLike,
    ArrayLike,
    ArrayLike,
]:
=======
    solver_config: SolverConfig = SolverConfig(),
) -> tuple[ArrayLike, ArrayLike, ArrayLike, ArrayLike, ArrayLike,]:
>>>>>>> 73ee0bfa
    """Perform the distributed Cholesky factorization of a block tridiagonal
    with arrowhead matrix.

    Note:
    -----
    - The matrix, A, is assumed to be symmetric positive definite.
    - Will overwrite the inputs and store the results in them (in-place). Returns
        are aliases on the inputs.
    - If a device array is given, the algorithm will run on the GPU.

    Complexity analysis:
        Parameters:
            n : number of diagonal blocks
            b : diagonal block size
            a : arrow block size
            p : number of processes

        The FLOPS count of the top process is the same as the one of the sequential
        block Cholesky factorization algorithm (pobtaf). Following the assumption
        of a load balancing between the first processes and the others ("middle"), the FLOPS
        count is derived assuming only "middle" processes.

        The factorization process is embarassingly parallel. Only the tip of the arrow
        is updated through an MPI.Allreduce operation at the end of the factorization.

        FLOPS count:
            POTRF_b^3 : (n/p-2) * (1/3 * b^3 + 1/2 * b^2 + 1/6 * b)
            GEMM_b^3 : (n/p-2) * 4 * b^3
            GEMM_b^2_a : (n/p-2) * 4 * b^2 * a
            GEMM_a^2_b : (n/p-2) * 4 * a^2 * b
            TRSM_b^3 : (n/p-2) * 2 * b^3
            TRSM_a_b^2 : (n/p-2) * a * b^2

        Total FLOPS:
            T_{flops_{d_pobtaf}} = (n/p-2) * (19/3 * b^3 + (1/2 + 5*a) * b^2 + (1/6 + 4*a^2) * b)

        Complexity:
            By making the assumption that b >> a, the complexity of the POBTAF
            algorithm is O(n/p * b^3).

    Parameters
    ----------
    A_diagonal_blocks_local : ArrayLike
        Local slice of the diagonal blocks of A.
    A_lower_diagonal_blocks_local : ArrayLike
        Local slice of the lower diagonal blocks of A.
    A_arrow_bottom_blocks_local : ArrayLike
        Local slice of the arrow bottom blocks of A.
    A_arrow_tip_block_global : ArrayLike
        Arrow tip block of A.
    solver_config : SolverConfig, optional
        Configuration of the solver.

    Returns
    -------
    L_diagonal_blocks_local : ArrayLike
        Local slice of the diagonal blocks of L, alias on A_diagonal_blocks_local.
    L_lower_diagonal_blocks_local : ArrayLike
        Local slice of the lower diagonal blocks of L, alias on A_lower_diagonal_blocks_local.
    L_arrow_bottom_blocks_local : ArrayLike
        Local slice of the arrow bottom blocks of L, alias on A_arrow_bottom_blocks_local.
    L_arrow_tip_block_global : ArrayLike
        Arrow tip block of L, alias on A_arrow_tip_block_global.
    B_permutation_upper : ArrayLike, optional
        Local upper buffer used in the nested dissection factorization. None for
        uppermost process.
    """

<<<<<<< HEAD
    if (
        CUPY_AVAIL
        and cp.get_array_module(A_diagonal_blocks_local) == np
        and device_streaming
    ):
        return _streaming_d_pobtaf(
            A_diagonal_blocks_local,
            A_lower_diagonal_blocks_local,
            A_arrow_bottom_blocks_local,
            A_arrow_tip_block_global,
            comm
        )
=======
    if CUPY_AVAIL:
        array_module = cp.get_array_module(A_diagonal_blocks_local)
        if solver_config.device_streaming and array_module == np:
            # Device streaming
            return _streaming_d_pobtaf(
                A_diagonal_blocks_local,
                A_lower_diagonal_blocks_local,
                A_arrow_bottom_blocks_local,
                A_arrow_tip_block_global,
                solver_config,
            )
>>>>>>> 73ee0bfa

        if array_module == cp:
            # Device computation
            return _device_d_pobtaf(
                A_diagonal_blocks_local,
                A_lower_diagonal_blocks_local,
                A_arrow_bottom_blocks_local,
                A_arrow_tip_block_global,
                solver_config,
            )

    # Host computation
    return _host_d_pobtaf(
        A_diagonal_blocks_local,
        A_lower_diagonal_blocks_local,
        A_arrow_bottom_blocks_local,
        A_arrow_tip_block_global,
        comm
    )


def _host_d_pobtaf(
    A_diagonal_blocks_local: ArrayLike,
    A_lower_diagonal_blocks_local: ArrayLike,
    A_arrow_bottom_blocks_local: ArrayLike,
    A_arrow_tip_block_global: ArrayLike,
<<<<<<< HEAD
    comm: MPI.Comm = MPI.COMM_WORLD
) -> tuple[
    ArrayLike,
    ArrayLike,
    ArrayLike,
    ArrayLike,
    ArrayLike,
]:
    comm_rank = MPI.COMM_WORLD.Get_rank()
    comm_size = MPI.COMM_WORLD.Get_size()

    la = np_la
    if CUPY_AVAIL:
        xp = cp.get_array_module(A_diagonal_blocks_local)
        if xp == cp:
            la = cu_la
            cholesky = cholesky_lowerfill
        else:
            cholesky = np.linalg.cholesky
    else:
        xp = np
        cholesky = np.linalg.cholesky
=======
) -> tuple[ArrayLike, ArrayLike, ArrayLike, ArrayLike, ArrayLike,]:
    cholesky = np.linalg.cholesky
>>>>>>> 73ee0bfa

    n_diag_blocks_local = A_diagonal_blocks_local.shape[0]

    L_diagonal_blocks_local = A_diagonal_blocks_local
    L_lower_diagonal_blocks_local = A_lower_diagonal_blocks_local
    L_arrow_bottom_blocks_local = A_arrow_bottom_blocks_local

    B_permutation_upper = None

    Update_arrow_tip_block = np.zeros_like(A_arrow_tip_block_global)

    if comm_rank == 0:
        # Forward block-Cholesky, performed by a "top" process
        for i in range(0, n_diag_blocks_local - 1):
            # L_{i, i} = chol(A_{i, i})
            L_diagonal_blocks_local[i, :, :] = cholesky(
                A_diagonal_blocks_local[i, :, :],
            )

            # Compute lower factors
            # L_{i+1, i} = A_{i+1, i} @ L_{i, i}^{-T}
            L_lower_diagonal_blocks_local[i, :, :] = (
                np_la.solve_triangular(
                    L_diagonal_blocks_local[i, :, :],
                    A_lower_diagonal_blocks_local[i, :, :].conj().T,
                    lower=True,
                )
                .conj()
                .T
            )

            # L_{ndb+1, i} = A_{ndb+1, i} @ L_{i, i}^{-T}
            L_arrow_bottom_blocks_local[i, :, :] = (
                np_la.solve_triangular(
                    L_diagonal_blocks_local[i, :, :],
                    A_arrow_bottom_blocks_local[i, :, :].conj().T,
                    lower=True,
                )
                .conj()
                .T
            )

            # Update next diagonal block
            # A_{i+1, i+1} = A_{i+1, i+1} - L_{i+1, i} @ L_{i+1, i}.conj().T
            A_diagonal_blocks_local[i + 1, :, :] = (
                A_diagonal_blocks_local[i + 1, :, :]
                - L_lower_diagonal_blocks_local[i, :, :]
                @ L_lower_diagonal_blocks_local[i, :, :].conj().T
            )

            # A_{ndb+1, i+1} = A_{ndb+1, i+1} - L_{ndb+1, i} @ L_{i+1, i}.conj().T
            A_arrow_bottom_blocks_local[i + 1, :, :] = (
                A_arrow_bottom_blocks_local[i + 1, :, :]
                - L_arrow_bottom_blocks_local[i, :, :]
                @ L_lower_diagonal_blocks_local[i, :, :].conj().T
            )

            # A_{ndb+1, ndb+1} = A_{ndb+1, ndb+1} - L_{ndb+1, i} @ L_{ndb+1, i}.conj().T
            Update_arrow_tip_block[:, :] = (
                Update_arrow_tip_block[:, :]
                - L_arrow_bottom_blocks_local[i, :, :]
                @ L_arrow_bottom_blocks_local[i, :, :].conj().T
            )
    else:
        A_upper_nested_dissection_buffer_local = np.empty_like(A_diagonal_blocks_local)
        B_permutation_upper = A_upper_nested_dissection_buffer_local

        A_upper_nested_dissection_buffer_local[1, :, :] = (
            A_lower_diagonal_blocks_local[0, :, :].conj().T
        )

        # Forward block-Cholesky, performed by a "middle" process
        for i in range(1, n_diag_blocks_local - 1):
            # L_{i, i} = chol(A_{i, i})
            L_diagonal_blocks_local[i, :, :] = cholesky(
                A_diagonal_blocks_local[i, :, :]
            )

            # Compute lower factors
            # L_{i+1, i} = A_{i+1, i} @ L_{i, i}^{-T}
            L_lower_diagonal_blocks_local[i, :, :] = (
                np_la.solve_triangular(
                    L_diagonal_blocks_local[i, :, :],
                    A_lower_diagonal_blocks_local[i, :, :].conj().T,
                    lower=True,
                )
                .conj()
                .T
            )

            # L_{top, i} = A_{top, i} @ U{i, i}^{-1}
            B_permutation_upper[i, :, :] = (
                np_la.solve_triangular(
                    L_diagonal_blocks_local[i, :, :],
                    A_upper_nested_dissection_buffer_local[i, :, :].conj().T,
                    lower=True,
                )
                .conj()
                .T
            )

            # L_{ndb+1, i} = A_{ndb+1, i} @ L_{i, i}^{-T}
            L_arrow_bottom_blocks_local[i, :, :] = (
                np_la.solve_triangular(
                    L_diagonal_blocks_local[i, :, :],
                    A_arrow_bottom_blocks_local[i, :, :].conj().T,
                    lower=True,
                )
                .conj()
                .T
            )

            # Update next diagonal block
            # A_{i+1, i+1} = A_{i+1, i+1} - L_{i+1, i} @ L_{i+1, i}.conj().T
            A_diagonal_blocks_local[i + 1, :, :] = (
                A_diagonal_blocks_local[i + 1, :, :]
                - L_lower_diagonal_blocks_local[i, :, :]
                @ L_lower_diagonal_blocks_local[i, :, :].conj().T
            )

            # A_{ndb+1, i+1} = A_{ndb+1, i+1} - L_{ndb+1, i} @ L_{i+1, i}.conj().T
            A_arrow_bottom_blocks_local[i + 1, :, :] = (
                A_arrow_bottom_blocks_local[i + 1, :, :]
                - L_arrow_bottom_blocks_local[i, :, :]
                @ L_lower_diagonal_blocks_local[i, :, :].conj().T
            )

            # Update the block at the tip of the arrowhead
            # A_{ndb+1, ndb+1} = A_{ndb+1, ndb+1} - L_{ndb+1, i} @ L_{ndb+1, i}.conj().T
            Update_arrow_tip_block[:, :] = (
                Update_arrow_tip_block[:, :]
                - L_arrow_bottom_blocks_local[i, :, :]
                @ L_arrow_bottom_blocks_local[i, :, :].conj().T
            )

            # Update top and next upper/lower blocks of 2-sided factorization pattern
            # A_{top, top} = A_{top, top} - L_{top, i} @ L_{top, i}.conj().T
            A_diagonal_blocks_local[0, :, :] = (
                A_diagonal_blocks_local[0, :, :]
                - B_permutation_upper[i, :, :] @ B_permutation_upper[i, :, :].conj().T
            )

            # A_{top, i+1} = - L{top, i} @ L_{i+1, i}.conj().T
            A_upper_nested_dissection_buffer_local[i + 1, :, :] = (
                -B_permutation_upper[i, :, :]
                @ L_lower_diagonal_blocks_local[i, :, :].conj().T
            )

            # Update the top (first blocks) of the arrowhead
            # A_{ndb+1, top} = A_{ndb+1, top} - L_{ndb+1, i} @ L_{top, i}.conj().T
            A_arrow_bottom_blocks_local[0, :, :] = (
                A_arrow_bottom_blocks_local[0, :, :]
                - L_arrow_bottom_blocks_local[i, :, :]
                @ B_permutation_upper[i, :, :].conj().T
            )

    Update_arrow_tip_block_host = Update_arrow_tip_block

    # Accumulate the distributed update of the arrow tip block
    MPI.COMM_WORLD.Allreduce(
        MPI.IN_PLACE,
        Update_arrow_tip_block_host,
        op=MPI.SUM,
    )

    A_arrow_tip_block_global[:, :] += Update_arrow_tip_block[:, :]
    L_arrow_tip_block_global = A_arrow_tip_block_global

    return (
        L_diagonal_blocks_local,
        L_lower_diagonal_blocks_local,
        L_arrow_bottom_blocks_local,
        L_arrow_tip_block_global,
        B_permutation_upper,
    )


def _device_d_pobtaf(
    A_diagonal_blocks_local: ArrayLike,
    A_lower_diagonal_blocks_local: ArrayLike,
    A_arrow_bottom_blocks_local: ArrayLike,
    A_arrow_tip_block_global: ArrayLike,
    solver_config: SolverConfig,
) -> tuple[ArrayLike, ArrayLike, ArrayLike, ArrayLike, ArrayLike,]:
    cholesky = cholesky_lowerfill

    n_diag_blocks_local = A_diagonal_blocks_local.shape[0]

    L_diagonal_blocks_local = A_diagonal_blocks_local
    L_lower_diagonal_blocks_local = A_lower_diagonal_blocks_local
    L_arrow_bottom_blocks_local = A_arrow_bottom_blocks_local

    B_permutation_upper = None

    Update_arrow_tip_block = cp.zeros_like(A_arrow_tip_block_global)

    if comm_rank == 0:
        # Forward block-Cholesky, performed by a "top" process
        for i in range(0, n_diag_blocks_local - 1):
            # L_{i, i} = chol(A_{i, i})
            L_diagonal_blocks_local[i, :, :] = cholesky(
                A_diagonal_blocks_local[i, :, :],
            )

            # Compute lower factors
            # L_{i+1, i} = A_{i+1, i} @ L_{i, i}^{-T}
            L_lower_diagonal_blocks_local[i, :, :] = (
                cu_la.solve_triangular(
                    L_diagonal_blocks_local[i, :, :],
                    A_lower_diagonal_blocks_local[i, :, :].conj().T,
                    lower=True,
                )
                .conj()
                .T
            )

            # L_{ndb+1, i} = A_{ndb+1, i} @ L_{i, i}^{-T}
            L_arrow_bottom_blocks_local[i, :, :] = (
                cu_la.solve_triangular(
                    L_diagonal_blocks_local[i, :, :],
                    A_arrow_bottom_blocks_local[i, :, :].conj().T,
                    lower=True,
                )
                .conj()
                .T
            )

            # Update next diagonal block
            # A_{i+1, i+1} = A_{i+1, i+1} - L_{i+1, i} @ L_{i+1, i}.conj().T
            A_diagonal_blocks_local[i + 1, :, :] = (
                A_diagonal_blocks_local[i + 1, :, :]
                - L_lower_diagonal_blocks_local[i, :, :]
                @ L_lower_diagonal_blocks_local[i, :, :].conj().T
            )

            # A_{ndb+1, i+1} = A_{ndb+1, i+1} - L_{ndb+1, i} @ L_{i+1, i}.conj().T
            A_arrow_bottom_blocks_local[i + 1, :, :] = (
                A_arrow_bottom_blocks_local[i + 1, :, :]
                - L_arrow_bottom_blocks_local[i, :, :]
                @ L_lower_diagonal_blocks_local[i, :, :].conj().T
            )

<<<<<<< HEAD
    # Check if operations are happening on the device, in this case we need to get
    # back the tip blocks on the host to perform the accumulation through MPI.
    if CUPY_AVAIL and xp == cp and not (NCCL_AVAIL and isinstance(comm, nccl.NcclCommunicator)):
    # if False:
        Update_arrow_tip_block_host = cpx.empty_like_pinned(Update_arrow_tip_block)
        Update_arrow_tip_block.get(out=Update_arrow_tip_block_host)
=======
            # A_{ndb+1, ndb+1} = A_{ndb+1, ndb+1} - L_{ndb+1, i} @ L_{ndb+1, i}.conj().T
            Update_arrow_tip_block[:, :] = (
                Update_arrow_tip_block[:, :]
                - L_arrow_bottom_blocks_local[i, :, :]
                @ L_arrow_bottom_blocks_local[i, :, :].conj().T
            )
>>>>>>> 73ee0bfa
    else:
        A_upper_nested_dissection_buffer_local = cp.empty_like(A_diagonal_blocks_local)
        B_permutation_upper = A_upper_nested_dissection_buffer_local

        A_upper_nested_dissection_buffer_local[1, :, :] = (
            A_lower_diagonal_blocks_local[0, :, :].conj().T
        )

        # Forward block-Cholesky, performed by a "middle" process
        for i in range(1, n_diag_blocks_local - 1):
            # L_{i, i} = chol(A_{i, i})
            L_diagonal_blocks_local[i, :, :] = cholesky(
                A_diagonal_blocks_local[i, :, :]
            )

            # Compute lower factors
            # L_{i+1, i} = A_{i+1, i} @ L_{i, i}^{-T}
            L_lower_diagonal_blocks_local[i, :, :] = (
                cu_la.solve_triangular(
                    L_diagonal_blocks_local[i, :, :],
                    A_lower_diagonal_blocks_local[i, :, :].conj().T,
                    lower=True,
                )
                .conj()
                .T
            )

            # L_{top, i} = A_{top, i} @ U{i, i}^{-1}
            B_permutation_upper[i, :, :] = (
                cu_la.solve_triangular(
                    L_diagonal_blocks_local[i, :, :],
                    A_upper_nested_dissection_buffer_local[i, :, :].conj().T,
                    lower=True,
                )
                .conj()
                .T
            )

            # L_{ndb+1, i} = A_{ndb+1, i} @ L_{i, i}^{-T}
            L_arrow_bottom_blocks_local[i, :, :] = (
                cu_la.solve_triangular(
                    L_diagonal_blocks_local[i, :, :],
                    A_arrow_bottom_blocks_local[i, :, :].conj().T,
                    lower=True,
                )
                .conj()
                .T
            )

            # Update next diagonal block
            # A_{i+1, i+1} = A_{i+1, i+1} - L_{i+1, i} @ L_{i+1, i}.conj().T
            A_diagonal_blocks_local[i + 1, :, :] = (
                A_diagonal_blocks_local[i + 1, :, :]
                - L_lower_diagonal_blocks_local[i, :, :]
                @ L_lower_diagonal_blocks_local[i, :, :].conj().T
            )

            # A_{ndb+1, i+1} = A_{ndb+1, i+1} - L_{ndb+1, i} @ L_{i+1, i}.conj().T
            A_arrow_bottom_blocks_local[i + 1, :, :] = (
                A_arrow_bottom_blocks_local[i + 1, :, :]
                - L_arrow_bottom_blocks_local[i, :, :]
                @ L_lower_diagonal_blocks_local[i, :, :].conj().T
            )

            # Update the block at the tip of the arrowhead
            # A_{ndb+1, ndb+1} = A_{ndb+1, ndb+1} - L_{ndb+1, i} @ L_{ndb+1, i}.conj().T
            Update_arrow_tip_block[:, :] = (
                Update_arrow_tip_block[:, :]
                - L_arrow_bottom_blocks_local[i, :, :]
                @ L_arrow_bottom_blocks_local[i, :, :].conj().T
            )

            # Update top and next upper/lower blocks of 2-sided factorization pattern
            # A_{top, top} = A_{top, top} - L_{top, i} @ L_{top, i}.conj().T
            A_diagonal_blocks_local[0, :, :] = (
                A_diagonal_blocks_local[0, :, :]
                - B_permutation_upper[i, :, :] @ B_permutation_upper[i, :, :].conj().T
            )

            # A_{top, i+1} = - L{top, i} @ L_{i+1, i}.conj().T
            A_upper_nested_dissection_buffer_local[i + 1, :, :] = (
                -B_permutation_upper[i, :, :]
                @ L_lower_diagonal_blocks_local[i, :, :].conj().T
            )

            # Update the top (first blocks) of the arrowhead
            # A_{ndb+1, top} = A_{ndb+1, top} - L_{ndb+1, i} @ L_{top, i}.conj().T
            A_arrow_bottom_blocks_local[0, :, :] = (
                A_arrow_bottom_blocks_local[0, :, :]
                - L_arrow_bottom_blocks_local[i, :, :]
                @ B_permutation_upper[i, :, :].conj().T
            )

    # Get the tip blocks back on the host to perform the accumulation through MPI.
    Update_arrow_tip_block_host = cpx.empty_like_pinned(Update_arrow_tip_block)
    Update_arrow_tip_block.get(out=Update_arrow_tip_block_host)

    # Accumulate the distributed update of the arrow tip block
    start = time.perf_counter_ns()
    if NCCL_AVAIL and isinstance(comm, nccl.NcclCommunicator):
        print(f"Rank {comm_rank}: POBTAF Allreduce with NCCL.", flush=True)
        comm.allReduce(
            Update_arrow_tip_block_host.data.ptr,
            Update_arrow_tip_block_host.data.ptr,
            Update_arrow_tip_block_host.size,
            nccl.NCCL_DOUBLE,
            nccl.NCCL_SUM,
            cp.cuda.Stream.null.ptr,
        )
        cp.cuda.Stream.null.synchronize()
    else:
        comm.Allreduce(
            MPI.IN_PLACE,
            Update_arrow_tip_block_host,
            op=MPI.SUM,
        )
    finish = time.perf_counter_ns()
    print(f"Rank {comm_rank}: POBTAF Allreduce {(finish-start) // 1000000} ms.", flush=True)

<<<<<<< HEAD
    if CUPY_AVAIL and xp == cp and not (NCCL_AVAIL and isinstance(comm, nccl.NcclCommunicator)):
    # if False:
        Update_arrow_tip_block.set(arr=Update_arrow_tip_block_host)
=======
    Update_arrow_tip_block.set(arr=Update_arrow_tip_block_host)
>>>>>>> 73ee0bfa

    A_arrow_tip_block_global[:, :] += Update_arrow_tip_block[:, :]
    L_arrow_tip_block_global = A_arrow_tip_block_global

    return (
        L_diagonal_blocks_local,
        L_lower_diagonal_blocks_local,
        L_arrow_bottom_blocks_local,
        L_arrow_tip_block_global,
        B_permutation_upper,
    )


def _streaming_d_pobtaf(
    A_diagonal_blocks_local: ArrayLike,
    A_lower_diagonal_blocks_local: ArrayLike,
    A_arrow_bottom_blocks_local: ArrayLike,
    A_arrow_tip_block_global: ArrayLike,
<<<<<<< HEAD
    comm: MPI.Comm = MPI.COMM_WORLD
) -> tuple[
    ArrayLike,
    ArrayLike,
    ArrayLike,
    ArrayLike,
    ArrayLike,
]:
    comm_rank = comm.Get_rank()
    comm_size = comm.Get_size()

=======
    solver_config: SolverConfig,
) -> tuple[ArrayLike, ArrayLike, ArrayLike, ArrayLike, ArrayLike,]:
>>>>>>> 73ee0bfa
    compute_stream = cp.cuda.Stream(non_blocking=True)
    h2d_stream = cp.cuda.Stream(non_blocking=True)
    d2h_stream = cp.cuda.Stream(non_blocking=True)

    h2d_diagonal_events = [cp.cuda.Event(), cp.cuda.Event()]
    h2d_lower_events = [cp.cuda.Event(), cp.cuda.Event()]
    h2d_arrow_events = [cp.cuda.Event(), cp.cuda.Event()]

    cp_diagonal_events = [cp.cuda.Event(), cp.cuda.Event()]
    cp_lower_events = [cp.cuda.Event(), cp.cuda.Event()]
    cp_lower_events_h2d_release = [cp.cuda.Event(), cp.cuda.Event()]
    cp_arrow_events = [cp.cuda.Event(), cp.cuda.Event()]
    cp_arrow_events_h2d_release = [cp.cuda.Event(), cp.cuda.Event()]

    d2h_diagonal_events = [cp.cuda.Event(), cp.cuda.Event()]

    # Host aliases & buffers
    L_diagonal_blocks_local = A_diagonal_blocks_local
    L_lower_diagonal_blocks_local = A_lower_diagonal_blocks_local
    L_arrow_bottom_blocks_local = A_arrow_bottom_blocks_local
    Update_arrow_tip_block_host = cpx.zeros_like_pinned(A_arrow_tip_block_global)

    # Device aliases & buffers
    A_diagonal_blocks_d = cp.empty(
        (2, *A_diagonal_blocks_local.shape[1:]), dtype=A_diagonal_blocks_local.dtype
    )
    A_lower_diagonal_blocks_d = cp.empty(
        (2, *A_lower_diagonal_blocks_local.shape[1:]),
        dtype=A_lower_diagonal_blocks_local.dtype,
    )
    A_arrow_bottom_blocks_d = cp.empty(
        (2, *A_arrow_bottom_blocks_local.shape[1:]),
        dtype=A_arrow_bottom_blocks_local.dtype,
    )
    Update_arrow_tip_block_d = cp.zeros_like(A_arrow_tip_block_global)

    L_diagonal_blocks_d = A_diagonal_blocks_d
    L_lower_diagonal_blocks_d = A_lower_diagonal_blocks_d
    L_arrow_bottom_blocks_d = A_arrow_bottom_blocks_d

    n_diag_blocks_local = A_diagonal_blocks_local.shape[0]
    if comm_rank == 0:
        # Host aliases & buffers specific to the top process
        B_permutation_upper = None

        # --- Initial Host 2 Device transfers ---
        # --- H2D: transfers ---
        A_diagonal_blocks_d[0, :, :].set(
            arr=A_diagonal_blocks_local[0, :, :], stream=h2d_stream
        )
        h2d_diagonal_events[0].record(stream=h2d_stream)

        A_arrow_bottom_blocks_d[0, :, :].set(
            arr=A_arrow_bottom_blocks_local[0, :, :], stream=h2d_stream
        )
        h2d_arrow_events[0].record(stream=h2d_stream)

        if n_diag_blocks_local > 1:
            A_lower_diagonal_blocks_d[0, :, :].set(
                arr=A_lower_diagonal_blocks_local[0, :, :], stream=h2d_stream
            )
            h2d_lower_events[0].record(stream=h2d_stream)

        # --- CP: events ---
        cp_lower_events_h2d_release[1].record(stream=compute_stream)
        cp_arrow_events_h2d_release[1].record(stream=compute_stream)

        # --- D2H: event ---
        d2h_diagonal_events[1].record(stream=d2h_stream)

        # Forward block-Cholesky, performed by a "top" process
        for i in range(0, n_diag_blocks_local - 1):
            # --- Computations ---
            # L_{i, i} = chol(A_{i, i})
            with compute_stream:
                compute_stream.wait_event(h2d_diagonal_events[i % 2])
                L_diagonal_blocks_d[i % 2, :, :] = cholesky_lowerfill(
                    A_diagonal_blocks_d[i % 2, :, :]
                )
                cp_diagonal_events[i % 2].record(stream=compute_stream)

            d2h_stream.wait_event(cp_diagonal_events[i % 2])
            L_diagonal_blocks_d[i % 2, :, :].get(
                out=L_diagonal_blocks_local[i, :, :],
                stream=d2h_stream,
                blocking=False,
            )
            d2h_diagonal_events[i % 2].record(stream=d2h_stream)

            # L_{i+1, i} = A_{i+1, i} @ L_{i, i}^{-T}
            if i + 1 < n_diag_blocks_local - 1:
                h2d_stream.wait_event(cp_lower_events_h2d_release[(i + 1) % 2])
                A_lower_diagonal_blocks_d[(i + 1) % 2, :, :].set(
                    arr=A_lower_diagonal_blocks_local[i + 1, :, :], stream=h2d_stream
                )
                h2d_lower_events[(i + 1) % 2].record(stream=h2d_stream)

            with compute_stream:
                compute_stream.wait_event(h2d_lower_events[i % 2])
                L_lower_diagonal_blocks_d[i % 2, :, :] = (
                    cu_la.solve_triangular(
                        L_diagonal_blocks_d[i % 2, :, :],
                        A_lower_diagonal_blocks_d[i % 2, :, :].conj().T,
                        lower=True,
                    )
                    .conj()
                    .T
                )
                cp_lower_events[i % 2].record(stream=compute_stream)

            d2h_stream.wait_event(cp_lower_events[i % 2])
            L_lower_diagonal_blocks_d[i % 2, :, :].get(
                out=L_lower_diagonal_blocks_local[i, :, :],
                stream=d2h_stream,
                blocking=False,
            )

            # L_{ndb+1, i} = A_{ndb+1, i} @ L_{i, i}^{-T}
            h2d_stream.wait_event(cp_arrow_events_h2d_release[(i + 1) % 2])
            A_arrow_bottom_blocks_d[(i + 1) % 2, :, :].set(
                arr=A_arrow_bottom_blocks_local[i + 1, :, :], stream=h2d_stream
            )
            h2d_arrow_events[(i + 1) % 2].record(stream=h2d_stream)

            with compute_stream:
                compute_stream.wait_event(h2d_arrow_events[i % 2])
                L_arrow_bottom_blocks_d[i % 2, :, :] = (
                    cu_la.solve_triangular(
                        L_diagonal_blocks_d[i % 2, :, :],
                        A_arrow_bottom_blocks_d[i % 2, :, :].conj().T,
                        lower=True,
                    )
                    .conj()
                    .T
                )
                cp_arrow_events[i % 2].record(stream=compute_stream)

            d2h_stream.wait_event(cp_arrow_events[i % 2])
            L_arrow_bottom_blocks_d[i % 2, :, :].get(
                out=L_arrow_bottom_blocks_local[i, :, :],
                stream=d2h_stream,
                blocking=False,
            )

            # Update next diagonal block
            h2d_stream.wait_event(d2h_diagonal_events[(i + 1) % 2])
            A_diagonal_blocks_d[(i + 1) % 2, :, :].set(
                arr=A_diagonal_blocks_local[i + 1, :, :], stream=h2d_stream
            )
            h2d_diagonal_events[(i + 1) % 2].record(stream=h2d_stream)

            with compute_stream:
                compute_stream.wait_event(h2d_diagonal_events[(i + 1) % 2])
                # A_{i+1, i+1} = A_{i+1, i+1} - L_{i+1, i} @ L_{i+1, i}.conj().T
                A_diagonal_blocks_d[(i + 1) % 2, :, :] = (
                    A_diagonal_blocks_d[(i + 1) % 2, :, :]
                    - L_lower_diagonal_blocks_d[i % 2, :, :]
                    @ L_lower_diagonal_blocks_d[i % 2, :, :].conj().T
                )

                # A_{ndb+1, i+1} = A_{ndb+1, i+1} - L_{ndb+1, i} @ L_{i+1, i}.conj().T
                A_arrow_bottom_blocks_d[(i + 1) % 2, :, :] = (
                    A_arrow_bottom_blocks_d[(i + 1) % 2, :, :]
                    - L_arrow_bottom_blocks_d[i % 2, :, :]
                    @ L_lower_diagonal_blocks_d[i % 2, :, :].conj().T
                )
                cp_lower_events_h2d_release[i % 2].record(stream=compute_stream)

                # A_{ndb+1, ndb+1} = A_{ndb+1, ndb+1} - L_{ndb+1, i} @ L_{ndb+1, i}.conj().T
                Update_arrow_tip_block_d[:, :] = (
                    Update_arrow_tip_block_d[:, :]
                    - L_arrow_bottom_blocks_d[i % 2, :, :]
                    @ L_arrow_bottom_blocks_d[i % 2, :, :].conj().T
                )
                cp_arrow_events_h2d_release[i % 2].record(stream=compute_stream)

        # --- Device 2 Host transfers ---
        d2h_stream.wait_event(
            cp_lower_events_h2d_release[(n_diag_blocks_local - 2) % 2]
        )
        A_diagonal_blocks_d[(n_diag_blocks_local - 1) % 2, :, :].get(
            out=A_diagonal_blocks_local[-1, :, :],
            stream=d2h_stream,
            blocking=False,
        )

        d2h_stream.wait_event(
            cp_arrow_events_h2d_release[(n_diag_blocks_local - 2) % 2]
        )
        A_arrow_bottom_blocks_d[(n_diag_blocks_local - 1) % 2, :, :].get(
            out=A_arrow_bottom_blocks_local[-1, :, :],
            stream=d2h_stream,
            blocking=False,
        )
    else:
        # Host aliases & buffers specific to the middle process
        A_upper_nested_dissection_buffer_local = cpx.empty_like_pinned(
            A_diagonal_blocks_local
        )
        B_permutation_upper = A_upper_nested_dissection_buffer_local

        # Device aliases & buffers specific to the middle process
        A_diagonal_top_block_d = cp.empty_like(A_diagonal_blocks_local[0])
        A_arrow_bottom_top_block_d = cp.empty_like(A_arrow_bottom_blocks_local[0])
        A_upper_nested_dissection_buffer_d = cp.empty(
            (2, *A_upper_nested_dissection_buffer_local.shape[1:]),
            dtype=A_upper_nested_dissection_buffer_local.dtype,
        )

        L_upper_nested_dissection_buffer_d = A_upper_nested_dissection_buffer_d

        cp_upper_nested_dissection_buffer_events = [cp.cuda.Event(), cp.cuda.Event()]

        # Forward block-Cholesky, performed by a "middle" process
        # --- Initial Host 2 Device transfers ---
        # --- H2D: transfers ---
        A_diagonal_blocks_d[1, :, :].set(
            arr=A_diagonal_blocks_local[1, :, :], stream=h2d_stream
        )
        A_diagonal_top_block_d[:, :].set(
            arr=A_diagonal_blocks_local[0, :, :], stream=h2d_stream
        )
        A_upper_nested_dissection_buffer_d[1, :, :].set(
            arr=A_lower_diagonal_blocks_local[0, :, :].conj().T, stream=h2d_stream
        )
        h2d_diagonal_events[1].record(stream=h2d_stream)

        if n_diag_blocks_local > 2:
            A_lower_diagonal_blocks_d[1, :, :].set(
                arr=A_lower_diagonal_blocks_local[1, :, :], stream=h2d_stream
            )
            h2d_lower_events[1].record(stream=h2d_stream)

        A_arrow_bottom_blocks_d[1, :, :].set(
            arr=A_arrow_bottom_blocks_local[1, :, :], stream=h2d_stream
        )
        A_arrow_bottom_top_block_d[:, :].set(
            arr=A_arrow_bottom_blocks_local[0, :, :], stream=h2d_stream
        )
        h2d_arrow_events[1].record(stream=h2d_stream)

        # --- CP: events ---
        cp_lower_events_h2d_release[1].record(stream=compute_stream)
        cp_arrow_events_h2d_release[1].record(stream=compute_stream)

        # --- D2H: event ---
        d2h_diagonal_events[1].record(stream=d2h_stream)

        for i in range(1, n_diag_blocks_local - 1):
            # L_{i, i} = chol(A_{i, i})
            with compute_stream:
                compute_stream.wait_event(h2d_diagonal_events[i % 2])
                L_diagonal_blocks_d[i % 2, :, :] = cholesky_lowerfill(
                    A_diagonal_blocks_d[i % 2, :, :]
                )
                cp_diagonal_events[i % 2].record(stream=compute_stream)

            d2h_stream.wait_event(cp_diagonal_events[i % 2])
            L_diagonal_blocks_d[i % 2, :, :].get(
                out=L_diagonal_blocks_local[i, :, :],
                stream=d2h_stream,
                blocking=False,
            )
            d2h_diagonal_events[i % 2].record(stream=d2h_stream)

            # L_{i+1, i} = A_{i+1, i} @ L_{i, i}^{-T}
            if i + 1 < n_diag_blocks_local - 1:
                h2d_stream.wait_event(cp_lower_events_h2d_release[(i + 1) % 2])
                A_lower_diagonal_blocks_d[(i + 1) % 2, :, :].set(
                    arr=A_lower_diagonal_blocks_local[i + 1, :, :], stream=h2d_stream
                )
                h2d_lower_events[(i + 1) % 2].record(stream=h2d_stream)

            with compute_stream:
                compute_stream.wait_event(h2d_lower_events[i % 2])
                L_lower_diagonal_blocks_d[i % 2, :, :] = (
                    cu_la.solve_triangular(
                        L_diagonal_blocks_d[i % 2, :, :],
                        A_lower_diagonal_blocks_d[i % 2, :, :].conj().T,
                        lower=True,
                    )
                    .conj()
                    .T
                )
                cp_lower_events[i % 2].record(stream=compute_stream)

            d2h_stream.wait_event(cp_lower_events[i % 2])
            L_lower_diagonal_blocks_d[i % 2, :, :].get(
                out=L_lower_diagonal_blocks_local[i, :, :],
                stream=d2h_stream,
                blocking=False,
            )

            # L_{ndb+1, i} = A_{ndb+1, i} @ L_{i, i}^{-T}
            h2d_stream.wait_event(cp_arrow_events_h2d_release[(i + 1) % 2])
            A_arrow_bottom_blocks_d[(i + 1) % 2, :, :].set(
                arr=A_arrow_bottom_blocks_local[i + 1, :, :], stream=h2d_stream
            )
            h2d_arrow_events[(i + 1) % 2].record(stream=h2d_stream)

            with compute_stream:
                compute_stream.wait_event(h2d_arrow_events[i % 2])
                L_arrow_bottom_blocks_d[i % 2, :, :] = (
                    cu_la.solve_triangular(
                        L_diagonal_blocks_d[i % 2, :, :],
                        A_arrow_bottom_blocks_d[i % 2, :, :].conj().T,
                        lower=True,
                    )
                    .conj()
                    .T
                )
                cp_arrow_events[i % 2].record(stream=compute_stream)

            d2h_stream.wait_event(cp_arrow_events[i % 2])
            L_arrow_bottom_blocks_d[i % 2, :, :].get(
                out=L_arrow_bottom_blocks_local[i, :, :],
                stream=d2h_stream,
                blocking=False,
            )

            # L_{top, i} = A_{top, i} @ U{i, i}^{-1}
            with compute_stream:
                L_upper_nested_dissection_buffer_d[i % 2, :, :] = (
                    cu_la.solve_triangular(
                        L_diagonal_blocks_d[i % 2, :, :],
                        A_upper_nested_dissection_buffer_d[i % 2, :, :].conj().T,
                        lower=True,
                    )
                    .conj()
                    .T
                )
                cp_upper_nested_dissection_buffer_events[i % 2].record(
                    stream=compute_stream
                )

            d2h_stream.wait_event(cp_upper_nested_dissection_buffer_events[i % 2])
            L_upper_nested_dissection_buffer_d[i % 2, :, :].get(
                out=B_permutation_upper[i, :, :],
                stream=d2h_stream,
                blocking=False,
            )

            # Update next diagonal block
            h2d_stream.wait_event(d2h_diagonal_events[(i + 1) % 2])
            A_diagonal_blocks_d[(i + 1) % 2, :, :].set(
                arr=A_diagonal_blocks_local[i + 1, :, :], stream=h2d_stream
            )
            h2d_diagonal_events[(i + 1) % 2].record(stream=h2d_stream)

            with compute_stream:
                # Update next diagonal block
                compute_stream.wait_event(h2d_diagonal_events[(i + 1) % 2])
                # A_{i+1, i+1} = A_{i+1, i+1} - L_{i+1, i} @ L_{i+1, i}.conj().T
                A_diagonal_blocks_d[(i + 1) % 2, :, :] = (
                    A_diagonal_blocks_d[(i + 1) % 2, :, :]
                    - L_lower_diagonal_blocks_d[i % 2, :, :]
                    @ L_lower_diagonal_blocks_d[i % 2, :, :].conj().T
                )

                # A_{ndb+1, i+1} = A_{ndb+1, i+1} - L_{ndb+1, i} @ L_{i+1, i}.conj().T
                A_arrow_bottom_blocks_d[(i + 1) % 2, :, :] = (
                    A_arrow_bottom_blocks_d[(i + 1) % 2, :, :]
                    - L_arrow_bottom_blocks_d[i % 2, :, :]
                    @ L_lower_diagonal_blocks_d[i % 2, :, :].conj().T
                )

                # A_{top, i+1} = - L{top, i} @ L_{i+1, i}.conj().T
                A_upper_nested_dissection_buffer_d[(i + 1) % 2, :, :] = (
                    -L_upper_nested_dissection_buffer_d[i % 2, :, :]
                    @ L_lower_diagonal_blocks_d[i % 2, :, :].conj().T
                )
                cp_lower_events_h2d_release[i % 2].record(stream=compute_stream)

                # Update the block at the tip of the arrowhead
                # A_{ndb+1, ndb+1} = A_{ndb+1, ndb+1} - L_{ndb+1, i} @ L_{ndb+1, i}.conj().T
                Update_arrow_tip_block_d[:, :] = (
                    Update_arrow_tip_block_d[:, :]
                    - L_arrow_bottom_blocks_d[i % 2, :, :]
                    @ L_arrow_bottom_blocks_d[i % 2, :, :].conj().T
                )

                # Update the top (first blocks) of the arrowhead
                # A_{ndb+1, top} = A_{ndb+1, top} - L_{ndb+1, i} @ L_{top, i}.conj().T
                A_arrow_bottom_top_block_d[:, :] = (
                    A_arrow_bottom_top_block_d[:, :]
                    - L_arrow_bottom_blocks_d[i % 2, :, :]
                    @ L_upper_nested_dissection_buffer_d[i % 2, :, :].conj().T
                )
                cp_arrow_events_h2d_release[i % 2].record(stream=compute_stream)

                # Update top and next upper/lower blocks of 2-sided factorization pattern
                # A_{top, top} = A_{top, top} - L_{top, i} @ L_{top, i}.conj().T
                A_diagonal_top_block_d[:, :] = (
                    A_diagonal_top_block_d[:, :]
                    - L_upper_nested_dissection_buffer_d[i % 2, :, :]
                    @ L_upper_nested_dissection_buffer_d[i % 2, :, :].conj().T
                )

        # --- Device 2 Host transfers ---
        d2h_stream.wait_event(
            cp_lower_events_h2d_release[(n_diag_blocks_local - 2) % 2]
        )
        A_diagonal_blocks_d[(n_diag_blocks_local - 1) % 2, :, :].get(
            out=A_diagonal_blocks_local[-1, :, :],
            stream=d2h_stream,
            blocking=False,
        )
        A_arrow_bottom_blocks_d[(n_diag_blocks_local - 1) % 2, :, :].get(
            out=A_arrow_bottom_blocks_local[-1, :, :],
            stream=d2h_stream,
            blocking=False,
        )
        A_upper_nested_dissection_buffer_d[(n_diag_blocks_local - 1) % 2, :, :].get(
            out=A_upper_nested_dissection_buffer_local[-1, :, :],
            stream=d2h_stream,
            blocking=False,
        )

        d2h_stream.wait_event(
            cp_arrow_events_h2d_release[(n_diag_blocks_local - 2) % 2]
        )
        A_arrow_bottom_top_block_d.get(
            out=A_arrow_bottom_blocks_local[0, :, :],
            stream=d2h_stream,
            blocking=False,
        )
        A_diagonal_top_block_d.get(
            out=A_diagonal_blocks_local[0, :, :],
            stream=compute_stream,
            blocking=False,
        )

    Update_arrow_tip_block_d.get(
        out=Update_arrow_tip_block_host,
        stream=d2h_stream,
        blocking=False,
    )

    cp.cuda.Device().synchronize()

    # Accumulate the distributed update of the arrow tip block
    comm.Allreduce(
        MPI.IN_PLACE,
        Update_arrow_tip_block_host,
        op=MPI.SUM,
    )

    A_arrow_tip_block_global[:, :] += Update_arrow_tip_block_host[:, :]
    L_arrow_tip_block_global = A_arrow_tip_block_global

    return (
        L_diagonal_blocks_local,
        L_lower_diagonal_blocks_local,
        L_arrow_bottom_blocks_local,
        L_arrow_tip_block_global,
        B_permutation_upper,
    )<|MERGE_RESOLUTION|>--- conflicted
+++ resolved
@@ -25,14 +25,10 @@
 
 import numpy as np
 import scipy.linalg as np_la
-<<<<<<< HEAD
-from numpy.typing import ArrayLike
 import time
 
 import mpi4py
 mpi4py.rc.initialize = False  # do not initialize MPI automatically
-=======
->>>>>>> 73ee0bfa
 from mpi4py import MPI
 from numpy.typing import ArrayLike
 
@@ -45,20 +41,9 @@
     A_lower_diagonal_blocks_local: ArrayLike,
     A_arrow_bottom_blocks_local: ArrayLike,
     A_arrow_tip_block_global: ArrayLike,
-<<<<<<< HEAD
-    device_streaming: bool = False,
+    solver_config: SolverConfig = SolverConfig(),
     comm: MPI.Comm = MPI.COMM_WORLD
-) -> tuple[
-    ArrayLike,
-    ArrayLike,
-    ArrayLike,
-    ArrayLike,
-    ArrayLike,
-]:
-=======
-    solver_config: SolverConfig = SolverConfig(),
 ) -> tuple[ArrayLike, ArrayLike, ArrayLike, ArrayLike, ArrayLike,]:
->>>>>>> 73ee0bfa
     """Perform the distributed Cholesky factorization of a block tridiagonal
     with arrowhead matrix.
 
@@ -127,20 +112,6 @@
         uppermost process.
     """
 
-<<<<<<< HEAD
-    if (
-        CUPY_AVAIL
-        and cp.get_array_module(A_diagonal_blocks_local) == np
-        and device_streaming
-    ):
-        return _streaming_d_pobtaf(
-            A_diagonal_blocks_local,
-            A_lower_diagonal_blocks_local,
-            A_arrow_bottom_blocks_local,
-            A_arrow_tip_block_global,
-            comm
-        )
-=======
     if CUPY_AVAIL:
         array_module = cp.get_array_module(A_diagonal_blocks_local)
         if solver_config.device_streaming and array_module == np:
@@ -151,8 +122,8 @@
                 A_arrow_bottom_blocks_local,
                 A_arrow_tip_block_global,
                 solver_config,
-            )
->>>>>>> 73ee0bfa
+                comm
+        )
 
         if array_module == cp:
             # Device computation
@@ -162,6 +133,7 @@
                 A_arrow_bottom_blocks_local,
                 A_arrow_tip_block_global,
                 solver_config,
+                comm
             )
 
     # Host computation
@@ -179,33 +151,12 @@
     A_lower_diagonal_blocks_local: ArrayLike,
     A_arrow_bottom_blocks_local: ArrayLike,
     A_arrow_tip_block_global: ArrayLike,
-<<<<<<< HEAD
     comm: MPI.Comm = MPI.COMM_WORLD
-) -> tuple[
-    ArrayLike,
-    ArrayLike,
-    ArrayLike,
-    ArrayLike,
-    ArrayLike,
-]:
+) -> tuple[ArrayLike, ArrayLike, ArrayLike, ArrayLike, ArrayLike,]:
     comm_rank = MPI.COMM_WORLD.Get_rank()
     comm_size = MPI.COMM_WORLD.Get_size()
 
-    la = np_la
-    if CUPY_AVAIL:
-        xp = cp.get_array_module(A_diagonal_blocks_local)
-        if xp == cp:
-            la = cu_la
-            cholesky = cholesky_lowerfill
-        else:
-            cholesky = np.linalg.cholesky
-    else:
-        xp = np
-        cholesky = np.linalg.cholesky
-=======
-) -> tuple[ArrayLike, ArrayLike, ArrayLike, ArrayLike, ArrayLike,]:
     cholesky = np.linalg.cholesky
->>>>>>> 73ee0bfa
 
     n_diag_blocks_local = A_diagonal_blocks_local.shape[0]
 
@@ -365,7 +316,7 @@
     Update_arrow_tip_block_host = Update_arrow_tip_block
 
     # Accumulate the distributed update of the arrow tip block
-    MPI.COMM_WORLD.Allreduce(
+    comm.Allreduce(
         MPI.IN_PLACE,
         Update_arrow_tip_block_host,
         op=MPI.SUM,
@@ -389,7 +340,11 @@
     A_arrow_bottom_blocks_local: ArrayLike,
     A_arrow_tip_block_global: ArrayLike,
     solver_config: SolverConfig,
+    comm: MPI.Comm = MPI.COMM_WORLD
 ) -> tuple[ArrayLike, ArrayLike, ArrayLike, ArrayLike, ArrayLike,]:
+    comm_rank = MPI.COMM_WORLD.Get_rank()
+    comm_size = MPI.COMM_WORLD.Get_size()
+
     cholesky = cholesky_lowerfill
 
     n_diag_blocks_local = A_diagonal_blocks_local.shape[0]
@@ -448,21 +403,12 @@
                 @ L_lower_diagonal_blocks_local[i, :, :].conj().T
             )
 
-<<<<<<< HEAD
-    # Check if operations are happening on the device, in this case we need to get
-    # back the tip blocks on the host to perform the accumulation through MPI.
-    if CUPY_AVAIL and xp == cp and not (NCCL_AVAIL and isinstance(comm, nccl.NcclCommunicator)):
-    # if False:
-        Update_arrow_tip_block_host = cpx.empty_like_pinned(Update_arrow_tip_block)
-        Update_arrow_tip_block.get(out=Update_arrow_tip_block_host)
-=======
             # A_{ndb+1, ndb+1} = A_{ndb+1, ndb+1} - L_{ndb+1, i} @ L_{ndb+1, i}.conj().T
             Update_arrow_tip_block[:, :] = (
                 Update_arrow_tip_block[:, :]
                 - L_arrow_bottom_blocks_local[i, :, :]
                 @ L_arrow_bottom_blocks_local[i, :, :].conj().T
             )
->>>>>>> 73ee0bfa
     else:
         A_upper_nested_dissection_buffer_local = cp.empty_like(A_diagonal_blocks_local)
         B_permutation_upper = A_upper_nested_dissection_buffer_local
@@ -556,9 +502,13 @@
                 @ B_permutation_upper[i, :, :].conj().T
             )
 
-    # Get the tip blocks back on the host to perform the accumulation through MPI.
-    Update_arrow_tip_block_host = cpx.empty_like_pinned(Update_arrow_tip_block)
-    Update_arrow_tip_block.get(out=Update_arrow_tip_block_host)
+    # Check if operations are happening on the device, in this case we need to get
+    # back the tip blocks on the host to perform the accumulation through MPI.
+    if NCCL_AVAIL and isinstance(comm, nccl.NcclCommunicator):
+        Update_arrow_tip_block_host = Update_arrow_tip_block
+    else:
+        Update_arrow_tip_block_host = cpx.empty_like_pinned(Update_arrow_tip_block)
+        Update_arrow_tip_block.get(out=Update_arrow_tip_block_host)
 
     # Accumulate the distributed update of the arrow tip block
     start = time.perf_counter_ns()
@@ -582,13 +532,8 @@
     finish = time.perf_counter_ns()
     print(f"Rank {comm_rank}: POBTAF Allreduce {(finish-start) // 1000000} ms.", flush=True)
 
-<<<<<<< HEAD
-    if CUPY_AVAIL and xp == cp and not (NCCL_AVAIL and isinstance(comm, nccl.NcclCommunicator)):
-    # if False:
+    if not (NCCL_AVAIL and isinstance(comm, nccl.NcclCommunicator)):
         Update_arrow_tip_block.set(arr=Update_arrow_tip_block_host)
-=======
-    Update_arrow_tip_block.set(arr=Update_arrow_tip_block_host)
->>>>>>> 73ee0bfa
 
     A_arrow_tip_block_global[:, :] += Update_arrow_tip_block[:, :]
     L_arrow_tip_block_global = A_arrow_tip_block_global
@@ -607,22 +552,12 @@
     A_lower_diagonal_blocks_local: ArrayLike,
     A_arrow_bottom_blocks_local: ArrayLike,
     A_arrow_tip_block_global: ArrayLike,
-<<<<<<< HEAD
+    solver_config: SolverConfig,
     comm: MPI.Comm = MPI.COMM_WORLD
-) -> tuple[
-    ArrayLike,
-    ArrayLike,
-    ArrayLike,
-    ArrayLike,
-    ArrayLike,
-]:
+) -> tuple[ArrayLike, ArrayLike, ArrayLike, ArrayLike, ArrayLike,]:
     comm_rank = comm.Get_rank()
     comm_size = comm.Get_size()
 
-=======
-    solver_config: SolverConfig,
-) -> tuple[ArrayLike, ArrayLike, ArrayLike, ArrayLike, ArrayLike,]:
->>>>>>> 73ee0bfa
     compute_stream = cp.cuda.Stream(non_blocking=True)
     h2d_stream = cp.cuda.Stream(non_blocking=True)
     d2h_stream = cp.cuda.Stream(non_blocking=True)
