--- conflicted
+++ resolved
@@ -24,7 +24,6 @@
 
     Parameters
     ----------
-<<<<<<< HEAD
     L_diagonal_blocks : np.ndarray
         Diagonal blocks of the lower factor of the lu factorization of the matrix.
     L_lower_diagonal_blocks : np.ndarray
@@ -33,14 +32,6 @@
         Diagonal blocks of the upper factor of the lu factorization of the matrix.
     U_upper_diagonal_blocks : np.ndarray
         Upper diagonal blocks of the upper factor of the lu factorization of the matrix.
-=======
-    L : np.ndarray
-        Lower factor of the lu factorization fo the matrix.
-    U : np.ndarray
-        Upper factor of the lu factorization fo the matrix.
-    blocksize : int
-        The blocksize of the matrix.
->>>>>>> 7450a672
 
     Returns
     -------
@@ -57,7 +48,6 @@
     X_arrow_tip_block : np.ndarray
         Tip arrow block of the selected inversion of the matrix.
     """
-<<<<<<< HEAD
 
     blocksize = L_diagonal_blocks.shape[0]
     nblocks = L_diagonal_blocks.shape[1] // blocksize
@@ -94,59 +84,18 @@
 
         U_blk_inv = la.solve_triangular(
             U_diagonal_blocks[:, i * blocksize : (i + 1) * blocksize],
-=======
-
-    X = np.zeros(L.shape, dtype=L.dtype)
-
-    L_blk_inv = np.zeros((blocksize, blocksize), dtype=L.dtype)
-    U_blk_inv = np.zeros((blocksize, blocksize), dtype=L.dtype)
-
-    L_blk_inv = la.solve_triangular(
-        L[-blocksize:, -blocksize:], np.eye(blocksize), lower=True
-    )
-    U_blk_inv = la.solve_triangular(
-        U[-blocksize:, -blocksize:], np.eye(blocksize), lower=False
-    )
-    X[-blocksize:, -blocksize:] = U_blk_inv @ L_blk_inv
-
-    nblocks = L.shape[0] // blocksize
-    for i in range(nblocks - 2, -1, -1):
-        L_blk_inv = la.solve_triangular(
-            L[i * blocksize : (i + 1) * blocksize, i * blocksize : (i + 1) * blocksize],
-            np.eye(blocksize),
-            lower=True,
-        )
-        U_blk_inv = la.solve_triangular(
-            U[i * blocksize : (i + 1) * blocksize, i * blocksize : (i + 1) * blocksize],
->>>>>>> 7450a672
             np.eye(blocksize),
             lower=False,
         )
 
         # X_{i+1, i} = -X_{i+1, i+1} L_{i+1, i} L_{i, i}^{-1}
-<<<<<<< HEAD
         X_lower_diagonal_blocks[:, i * blocksize : (i + 1) * blocksize] = (
             -X_diagonal_blocks[:, (i + 1) * blocksize : (i + 2) * blocksize]
             @ L_lower_diagonal_blocks[:, i * blocksize : (i + 1) * blocksize]
-=======
-        X[
-            (i + 1) * blocksize : (i + 2) * blocksize,
-            i * blocksize : (i + 1) * blocksize,
-        ] = (
-            -X[
-                (i + 1) * blocksize : (i + 2) * blocksize,
-                (i + 1) * blocksize : (i + 2) * blocksize,
-            ]
-            @ L[
-                (i + 1) * blocksize : (i + 2) * blocksize,
-                i * blocksize : (i + 1) * blocksize,
-            ]
->>>>>>> 7450a672
             @ L_blk_inv
         )
 
         # X_{i, i+1} = -U_{i, i}^{-1} U_{i, i+1} X_{i+1, i+1}
-<<<<<<< HEAD
         X_upper_diagonal_blocks[:, i * blocksize : (i + 1) * blocksize] = (
             -U_blk_inv
             @ U_upper_diagonal_blocks[:, i * blocksize : (i + 1) * blocksize]
@@ -159,37 +108,6 @@
             - X_upper_diagonal_blocks[:, i * blocksize : (i + 1) * blocksize]
             @ L_lower_diagonal_blocks[:, i * blocksize : (i + 1) * blocksize]
         ) @ L_blk_inv
-=======
-        X[
-            i * blocksize : (i + 1) * blocksize,
-            (i + 1) * blocksize : (i + 2) * blocksize,
-        ] = (
-            -U_blk_inv
-            @ U[
-                i * blocksize : (i + 1) * blocksize,
-                (i + 1) * blocksize : (i + 2) * blocksize,
-            ]
-            @ X[
-                (i + 1) * blocksize : (i + 2) * blocksize,
-                (i + 1) * blocksize : (i + 2) * blocksize,
-            ]
-        )
-
-        # X_{i, i} = (U_{i, i}^{-1} - X_{i, i+1} L_{i+1, i}) L_{i, i}^{-1}
-        X[i * blocksize : (i + 1) * blocksize, i * blocksize : (i + 1) * blocksize] = (
-            U_blk_inv
-            - X[
-                i * blocksize : (i + 1) * blocksize,
-                (i + 1) * blocksize : (i + 2) * blocksize,
-            ]
-            @ L[
-                (i + 1) * blocksize : (i + 2) * blocksize,
-                i * blocksize : (i + 1) * blocksize,
-            ]
-        ) @ L_blk_inv
-
-    return X
->>>>>>> 7450a672
 
     return (X_diagonal_blocks, X_lower_diagonal_blocks, X_upper_diagonal_blocks)
 
@@ -206,7 +124,6 @@
 
     Parameters
     ----------
-<<<<<<< HEAD
     L_diagonal_blocks : np.ndarray
         Diagonal blocks of the lower factor of the lu factorization of the matrix.
     L_lower_diagonal_blocks : np.ndarray
@@ -219,16 +136,6 @@
         Upper diagonal blocks of the upper factor of the lu factorization of the matrix.
     U_arrow_right_blocks : np.ndarray
         Right arrow blocks of the upper factor of the lu factorization of the matrix.
-=======
-    L : np.ndarray
-        Lower factor of the lu factorization fo the matrix.
-    U : np.ndarray
-        Upper factor of the lu factorization fo the matrix.
-    diag_blocksize : int
-        Blocksize of the diagonals blocks of the matrix.
-    arrow_blocksize : int
-        Blocksize of the blocks composing the arrowhead.
->>>>>>> 7450a672
 
     Returns
     -------
@@ -245,7 +152,6 @@
     X_arrow_tip_block : np.ndarray
         Tip arrow block of the selected inversion of the matrix.
     """
-<<<<<<< HEAD
 
     diag_blocksize = L_diagonal_blocks.shape[0]
     arrow_blocksize = L_arrow_bottom_blocks.shape[0]
@@ -290,62 +196,23 @@
 
     L_blk_inv = la.solve_triangular(
         L_diagonal_blocks[:, -diag_blocksize:],
-=======
-
-    X = np.zeros(L.shape, dtype=L.dtype)
-
-    L_last_blk_inv = np.zeros((arrow_blocksize, arrow_blocksize), dtype=L.dtype)
-    U_last_blk_inv = np.zeros((arrow_blocksize, arrow_blocksize), dtype=L.dtype)
-
-    L_last_blk_inv = la.solve_triangular(
-        L[-arrow_blocksize:, -arrow_blocksize:], np.eye(arrow_blocksize), lower=True
-    )
-    U_last_blk_inv = la.solve_triangular(
-        U[-arrow_blocksize:, -arrow_blocksize:], np.eye(arrow_blocksize), lower=False
-    )
-
-    X[-arrow_blocksize:, -arrow_blocksize:] = U_last_blk_inv @ L_last_blk_inv
-
-    L_blk_inv = np.zeros((diag_blocksize, diag_blocksize), dtype=L.dtype)
-    U_blk_inv = np.zeros((diag_blocksize, diag_blocksize), dtype=L.dtype)
-
-    L_blk_inv = la.solve_triangular(
-        L[
-            -arrow_blocksize - diag_blocksize : -arrow_blocksize,
-            -arrow_blocksize - diag_blocksize : -arrow_blocksize,
-        ],
->>>>>>> 7450a672
         np.eye(diag_blocksize),
         lower=True,
     )
     U_blk_inv = la.solve_triangular(
-<<<<<<< HEAD
         U_diagonal_blocks[:, -diag_blocksize:],
-=======
-        U[
-            -arrow_blocksize - diag_blocksize : -arrow_blocksize,
-            -arrow_blocksize - diag_blocksize : -arrow_blocksize,
-        ],
->>>>>>> 7450a672
         np.eye(diag_blocksize),
         lower=False,
     )
 
     # X_{ndb+1, ndb} = -X_{ndb+1, ndb+1} L_{ndb+1, ndb} L_{ndb, ndb}^{-1}
-<<<<<<< HEAD
     X_arrow_bottom_blocks[:, -diag_blocksize:] = (
         -X_arrow_tip_block[:, :]
         @ L_arrow_bottom_blocks[:, -diag_blocksize - arrow_blocksize : -arrow_blocksize]
-=======
-    X[-arrow_blocksize:, -arrow_blocksize - diag_blocksize : -arrow_blocksize] = (
-        -X[-arrow_blocksize:, -arrow_blocksize:]
-        @ L[-arrow_blocksize:, -arrow_blocksize - diag_blocksize : -arrow_blocksize]
->>>>>>> 7450a672
         @ L_blk_inv
     )
 
     # X_{ndb, ndb+1} = -U_{ndb, ndb}^{-1} U_{ndb, ndb+1} X_{ndb+1, ndb+1}
-<<<<<<< HEAD
     X_arrow_right_blocks[-diag_blocksize:, :] = (
         -U_blk_inv
         @ U_arrow_right_blocks[-diag_blocksize - arrow_blocksize : -arrow_blocksize, :]
@@ -368,46 +235,12 @@
 
         U_blk_inv = la.solve_triangular(
             U_diagonal_blocks[:, i * diag_blocksize : (i + 1) * diag_blocksize],
-=======
-    X[-arrow_blocksize - diag_blocksize : -arrow_blocksize, -arrow_blocksize:] = (
-        -U_blk_inv
-        @ U[-arrow_blocksize - diag_blocksize : -arrow_blocksize, -arrow_blocksize:]
-        @ X[-arrow_blocksize:, -arrow_blocksize:]
-    )
-
-    # X_{ndb, ndb} = (U_{ndb, ndb}^{-1} - X_{ndb, ndb+1} L_{ndb+1, ndb}) L_{ndb, ndb}^{-1}
-    X[
-        -arrow_blocksize - diag_blocksize : -arrow_blocksize,
-        -arrow_blocksize - diag_blocksize : -arrow_blocksize,
-    ] = (
-        U_blk_inv
-        - X[-arrow_blocksize - diag_blocksize : -arrow_blocksize, -arrow_blocksize:]
-        @ L[-arrow_blocksize:, -arrow_blocksize - diag_blocksize : -arrow_blocksize]
-    ) @ L_blk_inv
-
-    n_diag_blocks = (L.shape[0] - arrow_blocksize) // diag_blocksize
-    for i in range(n_diag_blocks - 2, -1, -1):
-        L_blk_inv = la.solve_triangular(
-            L[
-                i * diag_blocksize : (i + 1) * diag_blocksize,
-                i * diag_blocksize : (i + 1) * diag_blocksize,
-            ],
-            np.eye(diag_blocksize),
-            lower=True,
-        )
-        U_blk_inv = la.solve_triangular(
-            U[
-                i * diag_blocksize : (i + 1) * diag_blocksize,
-                i * diag_blocksize : (i + 1) * diag_blocksize,
-            ],
->>>>>>> 7450a672
             np.eye(diag_blocksize),
             lower=False,
         )
 
         # --- Off-diagonal block part ---
         # X_{i+1, i} = (-X_{i+1, i+1} L_{i+1, i} - X_{i+1, ndb+1} L_{ndb+1, i}) L_{i, i}^{-1}
-<<<<<<< HEAD
         X_lower_diagonal_blocks[:, i * diag_blocksize : (i + 1) * diag_blocksize] = (
             -X_diagonal_blocks[:, (i + 1) * diag_blocksize : (i + 2) * diag_blocksize]
             @ L_lower_diagonal_blocks[:, i * diag_blocksize : (i + 1) * diag_blocksize]
@@ -427,44 +260,10 @@
             @ X_arrow_bottom_blocks[
                 :, (i + 1) * diag_blocksize : (i + 2) * diag_blocksize
             ]
-=======
-        X[
-            (i + 1) * diag_blocksize : (i + 2) * diag_blocksize,
-            i * diag_blocksize : (i + 1) * diag_blocksize,
-        ] = (
-            -X[
-                (i + 1) * diag_blocksize : (i + 2) * diag_blocksize,
-                (i + 1) * diag_blocksize : (i + 2) * diag_blocksize,
-            ]
-            @ L[
-                (i + 1) * diag_blocksize : (i + 2) * diag_blocksize,
-                i * diag_blocksize : (i + 1) * diag_blocksize,
-            ]
-            - X[(i + 1) * diag_blocksize : (i + 2) * diag_blocksize, -arrow_blocksize:]
-            @ L[-arrow_blocksize:, i * diag_blocksize : (i + 1) * diag_blocksize]
-        ) @ L_blk_inv
-
-        # X_{i, i+1} = U_{i, i}^{-1} (- U_{i, i+1} X_{i+1, i+1} - U_{i, i+1} X_{i+1, i+1})
-        X[
-            i * diag_blocksize : (i + 1) * diag_blocksize,
-            (i + 1) * diag_blocksize : (i + 2) * diag_blocksize,
-        ] = U_blk_inv @ (
-            -U[
-                i * diag_blocksize : (i + 1) * diag_blocksize,
-                (i + 1) * diag_blocksize : (i + 2) * diag_blocksize,
-            ]
-            @ X[
-                (i + 1) * diag_blocksize : (i + 2) * diag_blocksize,
-                (i + 1) * diag_blocksize : (i + 2) * diag_blocksize,
-            ]
-            - U[i * diag_blocksize : (i + 1) * diag_blocksize, -arrow_blocksize:]
-            @ X[-arrow_blocksize:, (i + 1) * diag_blocksize : (i + 2) * diag_blocksize]
->>>>>>> 7450a672
         )
 
         # --- Arrowhead part ---
         # X_{ndb+1, i} = (- X_{ndb+1, i+1} L_{i+1, i} - X_{ndb+1, ndb+1} L_{ndb+1, i}) L_{i, i}^{-1}
-<<<<<<< HEAD
         X_arrow_bottom_blocks[:, i * diag_blocksize : (i + 1) * diag_blocksize] = (
             -X_arrow_bottom_blocks[
                 :, (i + 1) * diag_blocksize : (i + 2) * diag_blocksize
@@ -484,34 +283,10 @@
             ]
             - U_arrow_right_blocks[i * diag_blocksize : (i + 1) * diag_blocksize, :]
             @ X_arrow_tip_block[:, :]
-=======
-        X[-arrow_blocksize:, i * diag_blocksize : (i + 1) * diag_blocksize] = (
-            -X[-arrow_blocksize:, (i + 1) * diag_blocksize : (i + 2) * diag_blocksize]
-            @ L[
-                (i + 1) * diag_blocksize : (i + 2) * diag_blocksize,
-                i * diag_blocksize : (i + 1) * diag_blocksize,
-            ]
-            - X[-arrow_blocksize:, -arrow_blocksize:]
-            @ L[-arrow_blocksize:, i * diag_blocksize : (i + 1) * diag_blocksize]
-        ) @ L_blk_inv
-
-        # X_{i, ndb+1} = U_{i, i}^{-1} (- U_{i, i+1} X_{i+1, ndb+1} - U_{i, ndb+1} X_{ndb+1, ndb+1})
-        X[
-            i * diag_blocksize : (i + 1) * diag_blocksize, -arrow_blocksize:
-        ] = U_blk_inv @ (
-            -U[
-                i * diag_blocksize : (i + 1) * diag_blocksize,
-                (i + 1) * diag_blocksize : (i + 2) * diag_blocksize,
-            ]
-            @ X[(i + 1) * diag_blocksize : (i + 2) * diag_blocksize, -arrow_blocksize:]
-            - U[i * diag_blocksize : (i + 1) * diag_blocksize, -arrow_blocksize:]
-            @ X[-arrow_blocksize:, -arrow_blocksize:]
->>>>>>> 7450a672
         )
 
         # --- Diagonal block part ---
         # X_{i, i} = (U_{i, i}^{-1} - X_{i, i+1} L_{i+1, i} - X_{i, ndb+1} L_{ndb+1, i}) L_{i, i}^{-1}
-<<<<<<< HEAD
         X_diagonal_blocks[:, i * diag_blocksize : (i + 1) * diag_blocksize] = (
             U_blk_inv
             - X_upper_diagonal_blocks[:, i * diag_blocksize : (i + 1) * diag_blocksize]
@@ -528,27 +303,6 @@
         X_arrow_right_blocks,
         X_arrow_tip_block,
     )
-=======
-        X[
-            i * diag_blocksize : (i + 1) * diag_blocksize,
-            i * diag_blocksize : (i + 1) * diag_blocksize,
-        ] = (
-            U_blk_inv
-            - X[
-                i * diag_blocksize : (i + 1) * diag_blocksize,
-                (i + 1) * diag_blocksize : (i + 2) * diag_blocksize,
-            ]
-            @ L[
-                (i + 1) * diag_blocksize : (i + 2) * diag_blocksize,
-                i * diag_blocksize : (i + 1) * diag_blocksize,
-            ]
-            - X[i * diag_blocksize : (i + 1) * diag_blocksize, -arrow_blocksize:]
-            @ L[-arrow_blocksize:, i * diag_blocksize : (i + 1) * diag_blocksize]
-        ) @ L_blk_inv
-
-    return X
-
->>>>>>> 7450a672
 
 def lu_sinv_ndiags(
     L: np.ndarray,
