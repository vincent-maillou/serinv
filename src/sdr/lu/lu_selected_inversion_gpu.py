--- conflicted
+++ resolved
@@ -82,13 +82,6 @@
         U_upper_diagonal_blocks_gpu
     )
 
-<<<<<<< HEAD
-    L_blk_inv_gpu = cp.empty((blocksize, blocksize), dtype=L_diagonal_blocks.dtype)
-    U_blk_inv_gpu = cp.empty((blocksize, blocksize), dtype=L_diagonal_blocks.dtype)
-    stream.synchronize()
-    t_mem_stop = time.perf_counter_ns()
-    t_mem += t_mem_stop - t_mem_start
-=======
     # Device side arrays
     X_diagonal_blocks_gpu: cp.ndarray = cp.empty_like(X_diagonal_blocks)
     X_lower_diagonal_blocks_gpu: cp.ndarray = cp.empty_like(X_lower_diagonal_blocks)
@@ -100,7 +93,9 @@
     U_blk_inv_gpu: cp.ndarray = cp.empty(
         (blocksize, blocksize), dtype=L_diagonal_blocks.dtype
     )
->>>>>>> 4c53df6c
+    stream.synchronize()
+    t_mem_stop = time.perf_counter_ns()
+    t_mem += t_mem_stop - t_mem_start
 
     t_trsm_start = time.perf_counter_ns()
     L_blk_inv_gpu = cpla.solve_triangular(
@@ -162,19 +157,13 @@
         t_gemm_stop = time.perf_counter_ns()
         t_gemm += t_gemm_stop - t_gemm_start
 
-<<<<<<< HEAD
     t_mem_start = time.perf_counter_ns()
-    X_diagonal_blocks = cp.asnumpy(X_diagonal_blocks_gpu)
-    X_lower_diagonal_blocks = cp.asnumpy(X_lower_diagonal_blocks_gpu)
-    X_upper_diagonal_blocks = cp.asnumpy(X_upper_diagonal_blocks_gpu)
-    stream.synchronize()
-    t_mem_stop = time.perf_counter_ns()
-    t_mem += t_mem_stop - t_mem_start
-=======
     X_diagonal_blocks = X_diagonal_blocks_gpu.get()
     X_lower_diagonal_blocks = X_lower_diagonal_blocks_gpu.get()
     X_upper_diagonal_blocks = X_upper_diagonal_blocks_gpu.get()
->>>>>>> 4c53df6c
+    stream.synchronize()
+    t_mem_stop = time.perf_counter_ns()
+    t_mem += t_mem_stop - t_mem_start
 
     timings["mem"] = t_mem
     timings["trsm"] = t_trsm
@@ -421,17 +410,20 @@
         ) @ L_blk_inv_gpu
 
         # X_{i, ndb+1} = U_{i, i}^{-1} (- U_{i, i+1} X_{i+1, ndb+1} - U_{i, ndb+1} X_{ndb+1, ndb+1})
-        X_arrow_right_blocks_gpu[
-            i * diag_blocksize : (i + 1) * diag_blocksize, :
-        ] = U_blk_inv_gpu @ (
-            -U_upper_diagonal_blocks_gpu[
-                :, i * diag_blocksize : (i + 1) * diag_blocksize
-            ]
-            @ X_arrow_right_blocks_gpu[
-                (i + 1) * diag_blocksize : (i + 2) * diag_blocksize, :
-            ]
-            - U_arrow_right_blocks_gpu[i * diag_blocksize : (i + 1) * diag_blocksize, :]
-            @ X_arrow_tip_block_gpu[:, :]
+        X_arrow_right_blocks_gpu[i * diag_blocksize : (i + 1) * diag_blocksize, :] = (
+            U_blk_inv_gpu
+            @ (
+                -U_upper_diagonal_blocks_gpu[
+                    :, i * diag_blocksize : (i + 1) * diag_blocksize
+                ]
+                @ X_arrow_right_blocks_gpu[
+                    (i + 1) * diag_blocksize : (i + 2) * diag_blocksize, :
+                ]
+                - U_arrow_right_blocks_gpu[
+                    i * diag_blocksize : (i + 1) * diag_blocksize, :
+                ]
+                @ X_arrow_tip_block_gpu[:, :]
+            )
         )
 
         # --- Diagonal block part ---
@@ -453,29 +445,20 @@
         t_gemm_stop = time.perf_counter_ns()
         t_gemm += t_gemm_stop - t_gemm_start
 
-<<<<<<< HEAD
     t_mem_start = time.perf_counter_ns()
-    X_diagonal_blocks: np.ndarray = cp.asnumpy(X_diagonal_blocks_gpu)
-    X_lower_diagonal_blocks: np.ndarray = cp.asnumpy(X_lower_diagonal_blocks_gpu)
-    X_upper_diagonal_blocks: np.ndarray = cp.asnumpy(X_upper_diagonal_blocks_gpu)
-    X_arrow_bottom_blocks: np.ndarray = cp.asnumpy(X_arrow_bottom_blocks_gpu)
-    X_arrow_right_blocks: np.ndarray = cp.asnumpy(X_arrow_right_blocks_gpu)
-    X_arrow_tip_block: np.ndarray = cp.asnumpy(X_arrow_tip_block_gpu)
-    stream.synchronize()
-    t_mem_stop = time.perf_counter_ns()
-    t_mem += t_mem_stop - t_mem_start
-
-    timings["mem"] = t_mem
-    timings["trsm"] = t_trsm
-    timings["gemm"] = t_gemm
-=======
     X_diagonal_blocks = X_diagonal_blocks_gpu.get()
     X_lower_diagonal_blocks = X_lower_diagonal_blocks_gpu.get()
     X_upper_diagonal_blocks = X_upper_diagonal_blocks_gpu.get()
     X_arrow_bottom_blocks = X_arrow_bottom_blocks_gpu.get()
     X_arrow_right_blocks = X_arrow_right_blocks_gpu.get()
     X_arrow_tip_block = X_arrow_tip_block_gpu.get()
->>>>>>> 4c53df6c
+    stream.synchronize()
+    t_mem_stop = time.perf_counter_ns()
+    t_mem += t_mem_stop - t_mem_start
+
+    timings["mem"] = t_mem
+    timings["trsm"] = t_trsm
+    timings["gemm"] = t_gemm
 
     return (
         X_diagonal_blocks,
