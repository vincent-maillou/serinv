--- conflicted
+++ resolved
@@ -157,19 +157,13 @@
         t_gemm_stop = time.perf_counter_ns()
         t_gemm += t_gemm_stop - t_gemm_start
 
-<<<<<<< HEAD
     t_mem_start = time.perf_counter_ns()
-    X_diagonal_blocks = X_diagonal_blocks_gpu.get()
-    X_lower_diagonal_blocks = X_lower_diagonal_blocks_gpu.get()
-    X_upper_diagonal_blocks = X_upper_diagonal_blocks_gpu.get()
-    stream.synchronize()
-    t_mem_stop = time.perf_counter_ns()
-    t_mem += t_mem_stop - t_mem_start
-=======
     X_diagonal_blocks_gpu.get(out=X_diagonal_blocks)
     X_lower_diagonal_blocks_gpu.get(out=X_lower_diagonal_blocks)
     X_upper_diagonal_blocks_gpu.get(out=X_upper_diagonal_blocks)
->>>>>>> 461c9965
+    stream.synchronize()
+    t_mem_stop = time.perf_counter_ns()
+    t_mem += t_mem_stop - t_mem_start
 
     timings["mem"] = t_mem
     timings["trsm"] = t_trsm
@@ -451,29 +445,20 @@
         t_gemm_stop = time.perf_counter_ns()
         t_gemm += t_gemm_stop - t_gemm_start
 
-<<<<<<< HEAD
     t_mem_start = time.perf_counter_ns()
-    X_diagonal_blocks = X_diagonal_blocks_gpu.get()
-    X_lower_diagonal_blocks = X_lower_diagonal_blocks_gpu.get()
-    X_upper_diagonal_blocks = X_upper_diagonal_blocks_gpu.get()
-    X_arrow_bottom_blocks = X_arrow_bottom_blocks_gpu.get()
-    X_arrow_right_blocks = X_arrow_right_blocks_gpu.get()
-    X_arrow_tip_block = X_arrow_tip_block_gpu.get()
-    stream.synchronize()
-    t_mem_stop = time.perf_counter_ns()
-    t_mem += t_mem_stop - t_mem_start
-
-    timings["mem"] = t_mem
-    timings["trsm"] = t_trsm
-    timings["gemm"] = t_gemm
-=======
     X_diagonal_blocks_gpu.get(out=X_diagonal_blocks)
     X_lower_diagonal_blocks_gpu.get(out=X_lower_diagonal_blocks)
     X_upper_diagonal_blocks_gpu.get(out=X_upper_diagonal_blocks)
     X_arrow_bottom_blocks_gpu.get(out=X_arrow_bottom_blocks)
     X_arrow_right_blocks_gpu.get(out=X_arrow_right_blocks)
     X_arrow_tip_block_gpu.get(out=X_arrow_tip_block)
->>>>>>> 461c9965
+    stream.synchronize()
+    t_mem_stop = time.perf_counter_ns()
+    t_mem += t_mem_stop - t_mem_start
+
+    timings["mem"] = t_mem
+    timings["trsm"] = t_trsm
+    timings["gemm"] = t_gemm
 
     return (
         X_diagonal_blocks,
