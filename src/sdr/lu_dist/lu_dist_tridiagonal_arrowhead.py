"""
@author: Vincent Maillou (vmaillou@iis.ee.ethz.ch)
@author: Lisa Gaedke-Merzhaeuser  (lisa.gaedke.merzhaeuser@usi.ch)
@date: 2024-03

Distributed implementation of lu factorization and selected inversion for 
block tridiagonal arrowhead matrices.

Copyright 2023-2024 ETH Zurich and USI. All rights reserved.
"""

import numpy as np
import scipy.linalg as la
from mpi4py import MPI

import time

from sdr.lu.lu_factorize import lu_factorize_tridiag_arrowhead
from sdr.lu.lu_selected_inversion import lu_sinv_tridiag_arrowhead


def lu_dist_tridiagonal_arrowhead(
    A_diagonal_blocks_local: np.ndarray,
    A_lower_diagonal_blocks_local: np.ndarray,
    A_upper_diagonal_blocks_local: np.ndarray,
    A_arrow_bottom_blocks_local: np.ndarray,
    A_arrow_right_blocks_local: np.ndarray,
    A_arrow_tip_block: np.ndarray,
    A_bridges_lower: np.ndarray,
    A_bridges_upper: np.ndarray,
) -> tuple[
    np.ndarray,
    np.ndarray,
    np.ndarray,
    np.ndarray,
    np.ndarray,
    np.ndarray,
    np.ndarray,
    np.ndarray,
]:
    """Perform the distributed LU factorization and selected inversion of a
    block tridiagonal arrowhead matrix.

    Parameters
    ----------
    A_diagonal_blocks_local : np.ndarray
        Local par of the diagonal array.
    A_lower_diagonal_blocks_local : np.ndarray
        Local part of the lower diagonal array.
    A_upper_diagonal_blocks_local : np.ndarray
        Local part of the upper diagonal array.
    A_arrow_bottom_blocks_local : np.ndarray
        Local part of the arrow bottom array.
    A_arrow_right_blocks_local : np.ndarray
        Local part of the arrow right array.
    A_arrow_tip_block : np.ndarray
        Tip block of the arrow.
    A_bridges_lower : np.ndarray
        Lower bridges.
    A_bridges_upper : np.ndarray
        Upper bridges.

    Returns
    -------
    X_diagonal_blocks_local : np.ndarray
        Local part of the diagonal array of the inverse.
    X_lower_diagonal_blocks_local : np.ndarray
        Local part of the lower diagonal array of the inverse.
    X_upper_diagonal_blocks_local : np.ndarray
        Local part of the upper diagonal array of the inverse.
    X_arrow_bottom_blocks_local : np.ndarray
        Local part of the arrow bottom array of the inverse.
    X_arrow_right_blocks_local : np.ndarray
        Local part of the arrow right array of the inverse.
    X_global_arrow_tip : np.ndarray
        Global part of the arrow tip array of the inverse.
    X_bridges_lower : np.ndarray
        Lower bridges of the inverse. Only the one that belong to the local
        process are correct
    X_bridges_upper : np.ndarray
        Upper bridges of the inverse. Only the one that belong to the local
        process are correct

    Notes
    -----
    The algorithm use a non-pivoting LU factorization, hence the input matrix
    is considered diagonally dominant or block diagonally dominant.
    """
    timings: dict[str, float] = {}

    timings["t_mem"] = 0.0
    timings["t_lu"] = 0.0
    timings["t_trsm"] = 0.0
    timings["t_gemm"] = 0.0
    timings["t_comm"] = 0.0

    sections: dict[str, float] = {}

    t_factorize = 0.0

    diag_blocksize = A_diagonal_blocks_local.shape[0]
    arrow_blocksize = A_arrow_bottom_blocks_local.shape[0]
    n_diag_blocks_partition = A_diagonal_blocks_local.shape[1] // diag_blocksize

    comm = MPI.COMM_WORLD
    comm_rank = comm.Get_rank()

    if comm_rank == 0:
        t_factorize_start = time.perf_counter_ns()
        (
            L_diagonal_blocks,
            L_lower_diagonal_blocks,
            L_arrow_bottom_blocks,
            U_diagonal_blocks,
            U_upper_diagonal_blocks,
            U_arrow_right_blocks,
            Update_arrow_tip,
            timings_factorize,
        ) = top_factorize(
            A_diagonal_blocks_local,
            A_lower_diagonal_blocks_local,
            A_upper_diagonal_blocks_local,
            A_arrow_bottom_blocks_local,
            A_arrow_right_blocks_local,
            A_arrow_tip_block,
        )
        t_factorize_stop = time.perf_counter_ns()
        t_factorize = t_factorize_stop - t_factorize_start

        t_reduced_system_start = time.perf_counter_ns()
        (
            A_rs_diagonal_blocks,
            A_rs_lower_diagonal_blocks,
            A_rs_upper_diagonal_blocks,
            A_rs_arrow_bottom_blocks,
            A_rs_arrow_right_blocks,
            A_rs_arrow_tip_block,
            timings_reduced_system,
        ) = create_reduced_system(
            A_diagonal_blocks_local,
            A_arrow_bottom_blocks_local,
            A_arrow_right_blocks_local,
            A_arrow_tip_block,
            Update_arrow_tip,
            A_bridges_lower,
            A_bridges_upper,
        )
        t_reduced_system_stop = time.perf_counter_ns()
        t_reduced_system = t_reduced_system_stop - t_reduced_system_start
    else:
        t_mem_start = time.perf_counter_ns()
        # Arrays that store the update of the 2sided pattern for the middle processes
        A_top_2sided_arrow_blocks_local = np.empty(
            (diag_blocksize, n_diag_blocks_partition * diag_blocksize),
            dtype=A_diagonal_blocks_local.dtype,
        )
        A_left_2sided_arrow_blocks_local = np.empty(
            (n_diag_blocks_partition * diag_blocksize, diag_blocksize),
            dtype=A_diagonal_blocks_local.dtype,
        )

        A_top_2sided_arrow_blocks_local[:, :diag_blocksize] = A_diagonal_blocks_local[
            :, :diag_blocksize
        ]
        A_top_2sided_arrow_blocks_local[:, diag_blocksize : 2 * diag_blocksize] = (
            A_upper_diagonal_blocks_local[:, :diag_blocksize]
        )

        A_left_2sided_arrow_blocks_local[:diag_blocksize, :] = A_diagonal_blocks_local[
            :, :diag_blocksize
        ]
        A_left_2sided_arrow_blocks_local[diag_blocksize : 2 * diag_blocksize, :] = (
            A_lower_diagonal_blocks_local[:, :diag_blocksize]
        )
        t_mem_stop = time.perf_counter_ns()
        t_mem = t_mem_stop - t_mem_start

        timings["t_mem"] += t_mem

        t_factorize_start = time.perf_counter_ns()
        (
            L_diagonal_blocks,
            L_lower_diagonal_blocks,
            L_arrow_bottom_blocks,
            L_upper_2sided_arrow_blocks,
            U_diagonal_blocks,
            U_upper_diagonal_blocks,
            U_arrow_right_blocks,
            U_left_2sided_arrow_blocks,
            Update_arrow_tip,
            timings_factorize,
        ) = middle_factorize(
            A_diagonal_blocks_local,
            A_lower_diagonal_blocks_local,
            A_upper_diagonal_blocks_local,
            A_arrow_bottom_blocks_local,
            A_arrow_right_blocks_local,
            A_top_2sided_arrow_blocks_local,
            A_left_2sided_arrow_blocks_local,
            A_arrow_tip_block,
        )
        t_factorize_stop = time.perf_counter_ns()
        t_factorize = t_factorize_stop - t_factorize_start

        t_reduced_system_start = time.perf_counter_ns()
        (
            A_rs_diagonal_blocks,
            A_rs_lower_diagonal_blocks,
            A_rs_upper_diagonal_blocks,
            A_rs_arrow_bottom_blocks,
            A_rs_arrow_right_blocks,
            A_rs_arrow_tip_block,
            timings_reduced_system,
        ) = create_reduced_system(
            A_diagonal_blocks_local,
            A_arrow_bottom_blocks_local,
            A_arrow_right_blocks_local,
            A_arrow_tip_block,
            Update_arrow_tip,
            A_bridges_lower,
            A_bridges_upper,
            A_top_2sided_arrow_blocks_local,
            A_left_2sided_arrow_blocks_local,
        )
        t_reduced_system_stop = time.perf_counter_ns()
        t_reduced_system = t_reduced_system_stop - t_reduced_system_start

    timings["t_mem"] += timings_factorize["t_mem"]
    timings["t_lu"] += timings_factorize["t_lu"]
    timings["t_trsm"] += timings_factorize["t_trsm"]
    timings["t_gemm"] += timings_factorize["t_gemm"]

    timings["t_mem"] += timings_reduced_system["t_mem"]
    timings["t_comm"] += timings_reduced_system["t_comm"]

    sections["t_factorize"] = t_factorize
    sections["t_reduced_system"] = t_reduced_system

    t_sinv_start = time.perf_counter_ns()
    (
        X_rs_diagonal_blocks,
        X_rs_lower_diagonal_blocks,
        X_rs_upper_diagonal_blocks,
        X_rs_arrow_bottom_blocks,
        X_rs_arrow_right_blocks,
        X_rs_arrow_tip_block,
        timings_sinv,
    ) = inverse_reduced_system(
        A_rs_diagonal_blocks,
        A_rs_lower_diagonal_blocks,
        A_rs_upper_diagonal_blocks,
        A_rs_arrow_bottom_blocks,
        A_rs_arrow_right_blocks,
        A_rs_arrow_tip_block,
    )
    t_sinv_stop = time.perf_counter_ns()
    t_sinv = t_sinv_stop - t_sinv_start

    timings["t_mem"] += timings_sinv["t_mem"]
    timings["t_lu"] += timings_sinv["t_lu"]
    timings["t_trsm"] += timings_sinv["t_trsm"]
    timings["t_gemm"] += timings_sinv["t_gemm"]

    sections["t_sinv"] = t_sinv

    t_update_reduced_system_start = time.perf_counter_ns()
    (
        X_diagonal_blocks_local,
        X_lower_diagonal_blocks_local,
        X_upper_diagonal_blocks_local,
        X_arrow_bottom_blocks_local,
        X_arrow_right_blocks_local,
        X_top_2sided_arrow_blocks_local,
        X_left_2sided_arrow_blocks_local,
        X_global_arrow_tip,
        X_bridges_lower,
        X_bridges_upper,
        timings_update_reduced_system,
    ) = update_sinv_reduced_system(
        X_rs_diagonal_blocks,
        X_rs_lower_diagonal_blocks,
        X_rs_upper_diagonal_blocks,
        X_rs_arrow_bottom_blocks,
        X_rs_arrow_right_blocks,
        X_rs_arrow_tip_block,
        n_diag_blocks_partition,
        diag_blocksize,
        arrow_blocksize,
    )
    t_update_reduced_system_stop = time.perf_counter_ns()
    t_update_reduced_system = (
        t_update_reduced_system_stop - t_update_reduced_system_start
    )

    timings["t_mem"] += timings_update_reduced_system["t_mem"]

    sections["t_update_reduced_system"] = t_update_reduced_system

    t_sinv_start = time.perf_counter_ns()
    if comm_rank == 0:
        (
            X_diagonal_blocks_local,
            X_lower_diagonal_blocks_local,
            X_upper_diagonal_blocks_local,
            X_arrow_bottom_blocks_local,
            X_arrow_right_blocks_local,
            _,
            timings_sinv,
        ) = top_sinv(
            X_diagonal_blocks_local,
            X_lower_diagonal_blocks_local,
            X_upper_diagonal_blocks_local,
            X_arrow_bottom_blocks_local,
            X_arrow_right_blocks_local,
            X_global_arrow_tip,
            L_diagonal_blocks,
            L_lower_diagonal_blocks,
            L_arrow_bottom_blocks,
            U_diagonal_blocks,
            U_upper_diagonal_blocks,
            U_arrow_right_blocks,
        )
    else:
        (
            X_diagonal_blocks_local,
            X_lower_diagonal_blocks_local,
            X_upper_diagonal_blocks_local,
            X_arrow_bottom_blocks_local,
            X_arrow_right_blocks_local,
            _,
            timings_sinv,
        ) = middle_sinv(
            X_diagonal_blocks_local,
            X_lower_diagonal_blocks_local,
            X_upper_diagonal_blocks_local,
            X_arrow_bottom_blocks_local,
            X_arrow_right_blocks_local,
            X_top_2sided_arrow_blocks_local,
            X_left_2sided_arrow_blocks_local,
            X_global_arrow_tip,
            L_diagonal_blocks,
            L_lower_diagonal_blocks,
            L_arrow_bottom_blocks,
            L_upper_2sided_arrow_blocks,
            U_diagonal_blocks,
            U_upper_diagonal_blocks,
            U_arrow_right_blocks,
            U_left_2sided_arrow_blocks,
        )
    t_sinv_stop = time.perf_counter_ns()
    t_sinv = t_sinv_stop - t_sinv_start

    timings["t_mem"] += timings_sinv["t_mem"]
    timings["t_trsm"] += timings_sinv["t_trsm"]
    timings["t_gemm"] += timings_sinv["t_gemm"]

    sections["t_sinv"] = t_sinv

    return (
        X_diagonal_blocks_local,
        X_lower_diagonal_blocks_local,
        X_upper_diagonal_blocks_local,
        X_arrow_bottom_blocks_local,
        X_arrow_right_blocks_local,
        X_global_arrow_tip,
        X_bridges_lower,
        X_bridges_upper,
        timings,
        sections,
    )


def top_factorize(
    A_diagonal_blocks_local: np.ndarray,
    A_lower_diagonal_blocks_local: np.ndarray,
    A_upper_diagonal_blocks_local: np.ndarray,
    A_arrow_bottom_blocks_local: np.ndarray,
    A_arrow_right_blocks_local: np.ndarray,
    A_arrow_tip_block: np.ndarray,
) -> tuple[
    np.ndarray,
    np.ndarray,
    np.ndarray,
    np.ndarray,
    np.ndarray,
    np.ndarray,
    np.ndarray,
]:
    """Proceed to the top-down LU factorization, called by the first process.

    Parameters
    ----------
    A_diagonal_blocks_local : np.ndarray
        Local part of the diagonal array.
    A_lower_diagonal_blocks_local : np.ndarray
        Local part of the lower diagonal array.
    A_upper_diagonal_blocks_local : np.ndarray
        Local part of the upper diagonal array.
    A_arrow_bottom_blocks_local : np.ndarray
        Local part of the arrow bottom array.
    A_arrow_right_blocks_local : np.ndarray
        Local part of the arrow right array.
    A_arrow_tip_block : np.ndarray
        Tip block of the arrow.

    Returns
    -------
    L_diagonal_blocks_local : np.ndarray
        Diagonal blocks of the local L factor.
    L_lower_diagonal_blocks_local : np.ndarray
        Lower diagonal blocks of the local L factor.
    L_arrow_bottom_blocks_local : np.ndarray
        Arrow bottom blocks of the local L factor.
    U_diagonal_blocks_local : np.ndarray
        Diagonal blocks of the local U factor.
    U_upper_diagonal_blocks_local : np.ndarray
        Upper diagonal blocks of the local U factor.
    U_arrow_right_blocks_local : np.ndarray
        Arrow right blocks of the local U factor.
    Update_arrow_tip_local : np.ndarray
        Local update of the arrow tip block.
    """
    timings_factorize: dict[str, float] = {}

    t_mem = 0.0
    t_lu = 0.0
    t_trsm = 0.0
    t_gemm = 0.0

    t_mem_start = time.perf_counter_ns()
    diag_blocksize = A_diagonal_blocks_local.shape[0]
    nblocks = A_diagonal_blocks_local.shape[1] // diag_blocksize

<<<<<<< HEAD
    L_diagonal_blocks_local = np.zeros_like(A_diagonal_blocks_local)
    L_lower_diagonal_blocks_local = np.zeros_like(A_lower_diagonal_blocks_local)
    L_arrow_bottom_blocks_local = np.zeros_like(A_arrow_bottom_blocks_local)
    U_diagonal_blocks_local = np.zeros_like(A_diagonal_blocks_local)
    U_upper_diagonal_blocks_local = np.zeros_like(A_upper_diagonal_blocks_local)
    U_arrow_right_blocks_local = np.zeros_like(A_arrow_right_blocks_local)
    Update_arrow_tip_local = np.zeros_like(A_arrow_tip_block)
    t_mem_stop = time.perf_counter_ns()
    t_mem = t_mem_stop - t_mem_start
=======
    L_diagonal_blocks_local = np.empty_like(A_diagonal_blocks_local)
    L_lower_diagonal_blocks_local = np.empty_like(A_lower_diagonal_blocks_local)
    L_arrow_bottom_blocks_local = np.empty_like(A_arrow_bottom_blocks_local)
    U_diagonal_blocks_local = np.empty_like(A_diagonal_blocks_local)
    U_upper_diagonal_blocks_local = np.empty_like(A_upper_diagonal_blocks_local)
    U_arrow_right_blocks_local = np.empty_like(A_arrow_right_blocks_local)
    Update_arrow_tip_local = np.zeros_like(
        A_arrow_tip_block
    )  # Have to be zero-initialized
>>>>>>> 4c53df6c

    for i in range(nblocks - 1):
        t_lu_start = time.perf_counter_ns()
        # L_{i, i}, U_{i, i} = lu_dcmp(A_{i, i})
        (
            L_diagonal_blocks_local[:, i * diag_blocksize : (i + 1) * diag_blocksize],
            U_diagonal_blocks_local[:, i * diag_blocksize : (i + 1) * diag_blocksize],
        ) = la.lu(
            A_diagonal_blocks_local[:, i * diag_blocksize : (i + 1) * diag_blocksize],
            permute_l=True,
        )
        t_lu_stop = time.perf_counter_ns()
        t_lu += t_lu_stop - t_lu_start

        t_trsm_start = time.perf_counter_ns()
        # Compute lower factors
        U_inv_temp = la.solve_triangular(
            U_diagonal_blocks_local[:, i * diag_blocksize : (i + 1) * diag_blocksize],
            np.eye(diag_blocksize),
            lower=False,
        )
        t_trsm_stop = time.perf_counter_ns()
        t_trsm += t_trsm_stop - t_trsm_start

        t_gemm_start = time.perf_counter_ns()
        # L_{i+1, i} = A_{i+1, i} @ U_local{i, i}^{-1}
        L_lower_diagonal_blocks_local[
            :, i * diag_blocksize : (i + 1) * diag_blocksize
        ] = (
            A_lower_diagonal_blocks_local[
                :, i * diag_blocksize : (i + 1) * diag_blocksize
            ]
            @ U_inv_temp
        )

        # L_{ndb+1, i} = A_{ndb+1, i} @ U{i, i}^{-1}
        L_arrow_bottom_blocks_local[
            :, i * diag_blocksize : (i + 1) * diag_blocksize
        ] = (
            A_arrow_bottom_blocks_local[
                :, i * diag_blocksize : (i + 1) * diag_blocksize
            ]
            @ U_inv_temp
        )
        t_gemm_stop = time.perf_counter_ns()
        t_gemm += t_gemm_stop - t_gemm_start

        t_trsm_start = time.perf_counter_ns()
        # Compute upper factors
        L_inv_temp = la.solve_triangular(
            L_diagonal_blocks_local[:, i * diag_blocksize : (i + 1) * diag_blocksize],
            np.eye(diag_blocksize),
            lower=True,
        )
        t_trsm_stop = time.perf_counter_ns()
        t_trsm += t_trsm_stop - t_trsm_start

        t_gemm_start = time.perf_counter_ns()
        # U_{i, i+1} = L_local{i, i}^{-1} @ A_{i, i+1}
        U_upper_diagonal_blocks_local[
            :, i * diag_blocksize : (i + 1) * diag_blocksize
        ] = (
            L_inv_temp
            @ A_upper_diagonal_blocks_local[
                :, i * diag_blocksize : (i + 1) * diag_blocksize
            ]
        )

        # U_{i, ndb+1} = L{i, i}^{-1} @ A_{i, ndb+1}
        U_arrow_right_blocks_local[i * diag_blocksize : (i + 1) * diag_blocksize, :] = (
            L_inv_temp
            @ A_arrow_right_blocks_local[
                i * diag_blocksize : (i + 1) * diag_blocksize, :
            ]
        )
        t_gemm_stop = time.perf_counter_ns()
        t_gemm += t_gemm_stop - t_gemm_start

        # Update next diagonal block
        t_gemm_start = time.perf_counter_ns()
        # A_{i+1, i+1} = A_{i+1, i+1} - L_{i+1, i} @ U_{i, i+1}
        A_diagonal_blocks_local[
            :, (i + 1) * diag_blocksize : (i + 2) * diag_blocksize
        ] = (
            A_diagonal_blocks_local[
                :, (i + 1) * diag_blocksize : (i + 2) * diag_blocksize
            ]
            - L_lower_diagonal_blocks_local[
                :, i * diag_blocksize : (i + 1) * diag_blocksize
            ]
            @ U_upper_diagonal_blocks_local[
                :, i * diag_blocksize : (i + 1) * diag_blocksize
            ]
        )

        # Update next upper/lower blocks of the arrowhead
        # A_{ndb+1, i+1} = A_{ndb+1, i+1} - L_{ndb+1, i} @ U_{i, i+1}
        A_arrow_bottom_blocks_local[
            :, (i + 1) * diag_blocksize : (i + 2) * diag_blocksize
        ] = (
            A_arrow_bottom_blocks_local[
                :, (i + 1) * diag_blocksize : (i + 2) * diag_blocksize
            ]
            - L_arrow_bottom_blocks_local[
                :, i * diag_blocksize : (i + 1) * diag_blocksize
            ]
            @ U_upper_diagonal_blocks_local[
                :, i * diag_blocksize : (i + 1) * diag_blocksize
            ]
        )

        # A_{i+1, ndb+1} = A_{i+1, ndb+1} - L_{i+1, i} @ U_{i, ndb+1}
        A_arrow_right_blocks_local[
            (i + 1) * diag_blocksize : (i + 2) * diag_blocksize, :
        ] = (
            A_arrow_right_blocks_local[
                (i + 1) * diag_blocksize : (i + 2) * diag_blocksize, :
            ]
            - L_lower_diagonal_blocks_local[
                :, i * diag_blocksize : (i + 1) * diag_blocksize
            ]
            @ U_arrow_right_blocks_local[
                i * diag_blocksize : (i + 1) * diag_blocksize, :
            ]
        )

        # Update the block at the tip of the arrowhead
        # A_{ndb+1, ndb+1} = A_{ndb+1, ndb+1} - L_{ndb+1, i} @ U_{i, ndb+1}
        Update_arrow_tip_local[:, :] = (
            Update_arrow_tip_local[:, :]
            - L_arrow_bottom_blocks_local[
                :, i * diag_blocksize : (i + 1) * diag_blocksize
            ]
            @ U_arrow_right_blocks_local[
                i * diag_blocksize : (i + 1) * diag_blocksize, :
            ]
        )
        t_gemm_stop = time.perf_counter_ns()
        t_gemm += t_gemm_stop - t_gemm_start

    t_lu_start = time.perf_counter_ns()
    # L_{nblocks, nblocks}, U_{nblocks, nblocks} = lu_dcmp(A_{nblocks, nblocks})
    (
        L_diagonal_blocks_local[:, -diag_blocksize:],
        U_diagonal_blocks_local[:, -diag_blocksize:],
    ) = la.lu(A_diagonal_blocks_local[:, -diag_blocksize:], permute_l=True)
    t_lu_stop = time.perf_counter_ns()
    t_lu += t_lu_stop - t_lu_start

    timings_factorize["t_mem"] = t_mem
    timings_factorize["t_lu"] = t_lu
    timings_factorize["t_trsm"] = t_trsm
    timings_factorize["t_gemm"] = t_gemm

    return (
        L_diagonal_blocks_local,
        L_lower_diagonal_blocks_local,
        L_arrow_bottom_blocks_local,
        U_diagonal_blocks_local,
        U_upper_diagonal_blocks_local,
        U_arrow_right_blocks_local,
        Update_arrow_tip_local,
        timings_factorize,
    )


def middle_factorize(
    A_diagonal_blocks_local: np.ndarray,
    A_lower_diagonal_blocks_local: np.ndarray,
    A_upper_diagonal_blocks_local: np.ndarray,
    A_arrow_bottom_blocks_local: np.ndarray,
    A_arrow_right_blocks_local: np.ndarray,
    A_top_2sided_arrow_blocks_local: np.ndarray,
    A_left_2sided_arrow_blocks_local: np.ndarray,
    A_arrow_tip_block: np.ndarray,
) -> tuple[
    np.ndarray,
    np.ndarray,
    np.ndarray,
    np.ndarray,
    np.ndarray,
    np.ndarray,
    np.ndarray,
    np.ndarray,
    np.ndarray,
]:
    """Proceed to the 2-sided LU factorization, called by the middle processes.

    Parameters
    ----------
    A_diagonal_blocks_local : np.ndarray
        Local part of the diagonal array.
    A_lower_diagonal_blocks_local : np.ndarray
        Local part of the lower diagonal array.
    A_upper_diagonal_blocks_local : np.ndarray
        Local part of the upper diagonal array.
    A_arrow_bottom_blocks_local : np.ndarray
        Local part of the arrow bottom array.
    A_arrow_right_blocks_local : np.ndarray
        Local part of the arrow right array.
    A_top_2sided_arrow_blocks_local : np.ndarray
        Array that stores the top update of the 2sided pattern for the middle processes.
    A_left_2sided_arrow_blocks_local : np.ndarray
        Array that stores the left update of the 2sided pattern for the middle processes.
    A_arrow_tip_block : np.ndarray
        Tip block of the arrow.

    Returns
    -------
    L_diagonal_blocks_local : np.ndarray
        Diagonal blocks of the local L factor.
    L_lower_diagonal_blocks_local : np.ndarray
        Lower diagonal blocks of the local L factor.
    L_arrow_bottom_blocks_local : np.ndarray
        Arrow bottom blocks of the local L factor.
    L_upper_2sided_arrow_blocks_local : np.ndarray
        Upper 2sided arrow blocks of the local L factor.
    U_diagonal_blocks_local : np.ndarray
        Diagonal blocks of the local U factor.
    U_upper_diagonal_blocks_local : np.ndarray
        Upper diagonal blocks of the local U factor.
    U_arrow_right_blocks_local : np.ndarray
        Arrow right blocks of the local U factor.
    U_left_2sided_arrow_blocks_local : np.ndarray
        Left 2sided arrow blocks of the local U factor.
    Update_arrow_tip_local : np.ndarray
        Local update of the arrow tip block.
    """
    timings_factorize: dict[str, float] = {}

    t_mem = 0.0
    t_lu = 0.0
    t_trsm = 0.0
    t_gemm = 0.0

    t_mem_start = time.perf_counter_ns()
    diag_blocksize = A_diagonal_blocks_local.shape[0]
    n_blocks = A_diagonal_blocks_local.shape[1] // diag_blocksize

<<<<<<< HEAD
    L_diagonal_blocks_local = np.zeros_like(A_diagonal_blocks_local)
    L_lower_diagonal_blocks_local = np.zeros_like(A_lower_diagonal_blocks_local)
    L_arrow_bottom_blocks_local = np.zeros_like(A_arrow_bottom_blocks_local)
    L_upper_2sided_arrow_blocks_local = np.zeros_like(A_top_2sided_arrow_blocks_local)
    U_diagonal_blocks_local = np.zeros_like(A_diagonal_blocks_local)
    U_upper_diagonal_blocks_local = np.zeros_like(A_upper_diagonal_blocks_local)
    U_arrow_right_blocks_local = np.zeros_like(A_arrow_right_blocks_local)
    U_left_2sided_arrow_blocks_local = np.zeros_like(A_left_2sided_arrow_blocks_local)
    Update_arrow_tip_local = np.zeros_like(A_arrow_tip_block)
    t_mem_stop = time.perf_counter_ns()
    t_mem = t_mem_stop - t_mem_start
=======
    L_diagonal_blocks_local = np.empty_like(A_diagonal_blocks_local)
    L_lower_diagonal_blocks_local = np.empty_like(A_lower_diagonal_blocks_local)
    L_arrow_bottom_blocks_local = np.empty_like(A_arrow_bottom_blocks_local)
    L_upper_2sided_arrow_blocks_local = np.empty_like(A_top_2sided_arrow_blocks_local)
    U_diagonal_blocks_local = np.empty_like(A_diagonal_blocks_local)
    U_upper_diagonal_blocks_local = np.empty_like(A_upper_diagonal_blocks_local)
    U_arrow_right_blocks_local = np.empty_like(A_arrow_right_blocks_local)
    U_left_2sided_arrow_blocks_local = np.empty_like(A_left_2sided_arrow_blocks_local)
    Update_arrow_tip_local = np.zeros_like(
        A_arrow_tip_block
    )  # Have to be zero-initialized
>>>>>>> 4c53df6c

    for i in range(1, n_blocks - 1):
        t_lu_start = time.perf_counter_ns()
        # L_{i, i}, U_{i, i} = lu_dcmp(A_{i, i})
        (
            L_diagonal_blocks_local[:, i * diag_blocksize : (i + 1) * diag_blocksize],
            U_diagonal_blocks_local[:, i * diag_blocksize : (i + 1) * diag_blocksize],
        ) = la.lu(
            A_diagonal_blocks_local[:, i * diag_blocksize : (i + 1) * diag_blocksize],
            permute_l=True,
        )
        t_lu_stop = time.perf_counter_ns()
        t_lu += t_lu_stop - t_lu_start

        t_trsm_start = time.perf_counter_ns()
        # Compute lower factors
        U_inv_temp = la.solve_triangular(
            U_diagonal_blocks_local[:, i * diag_blocksize : (i + 1) * diag_blocksize],
            np.eye(diag_blocksize),
            lower=False,
        )
        t_trsm_stop = time.perf_counter_ns()
        t_trsm += t_trsm_stop - t_trsm_start

        t_gemm_start = time.perf_counter_ns()
        # L_{i+1, i} = A_{i+1, i} @ U{i, i}^{-1}
        L_lower_diagonal_blocks_local[
            :, i * diag_blocksize : (i + 1) * diag_blocksize
        ] = (
            A_lower_diagonal_blocks_local[
                :, i * diag_blocksize : (i + 1) * diag_blocksize
            ]
            @ U_inv_temp
        )

        # L_{top, i} = A_{top, i} @ U{i, i}^{-1}
        L_upper_2sided_arrow_blocks_local[
            :, i * diag_blocksize : (i + 1) * diag_blocksize
        ] = (
            A_top_2sided_arrow_blocks_local[
                :, i * diag_blocksize : (i + 1) * diag_blocksize
            ]
            @ U_inv_temp
        )

        # L_{ndb+1, i} = A_{ndb+1, i} @ U{i, i}^{-1}
        L_arrow_bottom_blocks_local[
            :, i * diag_blocksize : (i + 1) * diag_blocksize
        ] = (
            A_arrow_bottom_blocks_local[
                :, i * diag_blocksize : (i + 1) * diag_blocksize
            ]
            @ U_inv_temp
        )
        t_gemm_stop = time.perf_counter_ns()
        t_gemm += t_gemm_stop - t_gemm_start

        t_trsm_start = time.perf_counter_ns()
        # Compute upper factors
        L_inv_temp = la.solve_triangular(
            L_diagonal_blocks_local[:, i * diag_blocksize : (i + 1) * diag_blocksize],
            np.eye(diag_blocksize),
            lower=True,
        )
        t_trsm_stop = time.perf_counter_ns()
        t_trsm += t_trsm_stop - t_trsm_start

        t_gemm_start = time.perf_counter_ns()
        # U_{i, i+1} = L{i, i}^{-1} @ A_{i, i+1}
        U_upper_diagonal_blocks_local[
            :, i * diag_blocksize : (i + 1) * diag_blocksize
        ] = (
            L_inv_temp
            @ A_upper_diagonal_blocks_local[
                :, i * diag_blocksize : (i + 1) * diag_blocksize
            ]
        )

        # U_{i, top} = L{i, i}^{-1} @ A_{i, top}
        U_left_2sided_arrow_blocks_local[
            i * diag_blocksize : (i + 1) * diag_blocksize, :
        ] = (
            L_inv_temp
            @ A_left_2sided_arrow_blocks_local[
                i * diag_blocksize : (i + 1) * diag_blocksize, :
            ]
        )

        # U_{i, ndb+1} = L{i, i}^{-1} @ A_{i, ndb+1}
        U_arrow_right_blocks_local[i * diag_blocksize : (i + 1) * diag_blocksize, :] = (
            L_inv_temp
            @ A_arrow_right_blocks_local[
                i * diag_blocksize : (i + 1) * diag_blocksize, :
            ]
        )
        t_gemm_stop = time.perf_counter_ns()
        t_gemm += t_gemm_stop - t_gemm_start

        # Update next diagonal block
        t_gemm_start = time.perf_counter_ns()
        # A_{i+1, i+1} = A_{i+1, i+1} - L_{i+1, i} @ U_{i, i+1}
        A_diagonal_blocks_local[
            :, (i + 1) * diag_blocksize : (i + 2) * diag_blocksize
        ] = (
            A_diagonal_blocks_local[
                :, (i + 1) * diag_blocksize : (i + 2) * diag_blocksize
            ]
            - L_lower_diagonal_blocks_local[
                :, i * diag_blocksize : (i + 1) * diag_blocksize
            ]
            @ U_upper_diagonal_blocks_local[
                :, i * diag_blocksize : (i + 1) * diag_blocksize
            ]
        )

        # Update next upper/lower blocks of the arrowhead
        # A_{ndb+1, i+1} = A_{ndb+1, i+1} - L_{ndb+1, i} @ U_{i, i+1}
        A_arrow_bottom_blocks_local[
            :, (i + 1) * diag_blocksize : (i + 2) * diag_blocksize
        ] = (
            A_arrow_bottom_blocks_local[
                :, (i + 1) * diag_blocksize : (i + 2) * diag_blocksize
            ]
            - L_arrow_bottom_blocks_local[
                :, i * diag_blocksize : (i + 1) * diag_blocksize
            ]
            @ U_upper_diagonal_blocks_local[
                :, i * diag_blocksize : (i + 1) * diag_blocksize
            ]
        )

        # A_{i+1, ndb+1} = A_{i+1, ndb+1} - L_{i+1, i} @ U_{i, ndb+1}
        A_arrow_right_blocks_local[
            (i + 1) * diag_blocksize : (i + 2) * diag_blocksize, :
        ] = (
            A_arrow_right_blocks_local[
                (i + 1) * diag_blocksize : (i + 2) * diag_blocksize, :
            ]
            - L_lower_diagonal_blocks_local[
                :, i * diag_blocksize : (i + 1) * diag_blocksize
            ]
            @ U_arrow_right_blocks_local[
                i * diag_blocksize : (i + 1) * diag_blocksize, :
            ]
        )

        # Update the block at the tip of the arrowhead
        # A_{ndb+1, ndb+1} = A_{ndb+1, ndb+1} - L_{ndb+1, i} @ U_{i, ndb+1}
        Update_arrow_tip_local[:, :] = (
            Update_arrow_tip_local[:, :]
            - L_arrow_bottom_blocks_local[
                :, i * diag_blocksize : (i + 1) * diag_blocksize
            ]
            @ U_arrow_right_blocks_local[
                i * diag_blocksize : (i + 1) * diag_blocksize, :
            ]
        )

        # Update top and next upper/lower blocks of 2-sided factorization pattern
        # A_{top, top} = A_{top, top} - L_{top, i} @ U_{i, top}
        A_diagonal_blocks_local[:, :diag_blocksize] = (
            A_diagonal_blocks_local[:, :diag_blocksize]
            - L_upper_2sided_arrow_blocks_local[
                :, i * diag_blocksize : (i + 1) * diag_blocksize
            ]
            @ U_left_2sided_arrow_blocks_local[
                i * diag_blocksize : (i + 1) * diag_blocksize, :
            ]
        )

        # A_{i+1, top} = - L_{i+1, i} @ U_{i, top}
        A_left_2sided_arrow_blocks_local[
            (i + 1) * diag_blocksize : (i + 2) * diag_blocksize, :
        ] = (
            -L_lower_diagonal_blocks_local[
                :, i * diag_blocksize : (i + 1) * diag_blocksize
            ]
            @ U_left_2sided_arrow_blocks_local[
                i * diag_blocksize : (i + 1) * diag_blocksize, :
            ]
        )

        # A_local[top, i+1] = - L[top, i] @ U_[i, i+1]
        A_top_2sided_arrow_blocks_local[
            :, (i + 1) * diag_blocksize : (i + 2) * diag_blocksize
        ] = (
            -L_upper_2sided_arrow_blocks_local[
                :, i * diag_blocksize : (i + 1) * diag_blocksize
            ]
            @ U_upper_diagonal_blocks_local[
                :, i * diag_blocksize : (i + 1) * diag_blocksize
            ]
        )

        # Update the top (first blocks) of the arrowhead
        # A_{ndb+1, top} = A_{ndb+1, top} - L_{ndb+1, i} @ U_{i, top}
        A_arrow_bottom_blocks_local[:, :diag_blocksize] = (
            A_arrow_bottom_blocks_local[:, :diag_blocksize]
            - L_arrow_bottom_blocks_local[
                :, i * diag_blocksize : (i + 1) * diag_blocksize
            ]
            @ U_left_2sided_arrow_blocks_local[
                i * diag_blocksize : (i + 1) * diag_blocksize, :
            ]
        )

        # A_{top, ndb+1} = A_{top, ndb+1} - L_{top, i} @ U_{i, ndb+1}
        A_arrow_right_blocks_local[:diag_blocksize, :] = (
            A_arrow_right_blocks_local[:diag_blocksize, :]
            - L_upper_2sided_arrow_blocks_local[
                :, i * diag_blocksize : (i + 1) * diag_blocksize
            ]
            @ U_arrow_right_blocks_local[
                i * diag_blocksize : (i + 1) * diag_blocksize, :
            ]
        )
        t_gemm_stop = time.perf_counter_ns()
        t_gemm += t_gemm_stop - t_gemm_start

    t_lu_start = time.perf_counter_ns()
    # Compute the last LU blocks of the 2-sided factorization pattern
    # L_{nblocks, nblocks}, U_{nblocks, nblocks} = lu_dcmp(A_{nblocks, nblocks})
    (
        L_diagonal_blocks_local[:, -diag_blocksize:],
        U_diagonal_blocks_local[:, -diag_blocksize:],
    ) = la.lu(A_diagonal_blocks_local[:, -diag_blocksize:], permute_l=True)
    t_lu_stop = time.perf_counter_ns()
    t_lu += t_lu_stop - t_lu_start

    t_trsm_start = time.perf_counter_ns()
    # Compute last lower factors
    U_inv_temp = la.solve_triangular(
        U_diagonal_blocks_local[:, -diag_blocksize:],
        np.eye(diag_blocksize),
        lower=False,
    )
    t_trsm_stop = time.perf_counter_ns()
    t_trsm += t_trsm_stop - t_trsm_start

    t_gemm_start = time.perf_counter_ns()
    # L_{top, nblocks} = A_{top, nblocks} @ U{nblocks, nblocks}^{-1}
    L_upper_2sided_arrow_blocks_local[:, -diag_blocksize:] = (
        A_top_2sided_arrow_blocks_local[:, -diag_blocksize:] @ U_inv_temp
    )

    # L_{ndb+1, nblocks} = A_{ndb+1, nblocks} @ U{nblocks, nblocks}^{-1}
    L_arrow_bottom_blocks_local[:, -diag_blocksize:] = (
        A_arrow_bottom_blocks_local[:, -diag_blocksize:] @ U_inv_temp
    )
    t_gemm_stop = time.perf_counter_ns()
    t_gemm += t_gemm_stop - t_gemm_start

    t_trsm_start = time.perf_counter_ns()
    # Compute last upper factors
    L_inv_temp = la.solve_triangular(
        L_diagonal_blocks_local[:, -diag_blocksize:],
        np.eye(diag_blocksize),
        lower=True,
    )
    t_trsm_stop = time.perf_counter_ns()
    t_trsm += t_trsm_stop - t_trsm_start

    t_gemm_start = time.perf_counter_ns()
    # U_{nblocks, top} = L{nblocks, nblocks}^{-1} @ A_{nblocks, top}
    U_left_2sided_arrow_blocks_local[-diag_blocksize:, :] = (
        L_inv_temp @ A_left_2sided_arrow_blocks_local[-diag_blocksize:, :]
    )

    # U_{nblocks, ndb+1} = L{nblocks, nblocks}^{-1} @ A_{nblocks, ndb+1}
    U_arrow_right_blocks_local[-diag_blocksize:, :] = (
        L_inv_temp @ A_arrow_right_blocks_local[-diag_blocksize:, :]
    )
    t_gemm_stop = time.perf_counter_ns()
    t_gemm += t_gemm_stop - t_gemm_start

    # NOTE: On purpose, we don't update the tip of the arrowhead since the
    # propagation will appear during the inversion of the reduced system

    # Compute the top (first) LU blocks of the 2-sided factorization pattern
    # and its respective parts of the arrowhead
    t_lu_start = time.perf_counter_ns()
    # L_{top, top}, U_{top, top} = lu_dcmp(A_{top, top})
    (
        L_diagonal_blocks_local[:, :diag_blocksize],
        U_diagonal_blocks_local[:, :diag_blocksize],
    ) = la.lu(A_diagonal_blocks_local[:, :diag_blocksize], permute_l=True)
    t_lu_stop = time.perf_counter_ns()
    t_lu += t_lu_stop - t_lu_start

    t_trsm_start = time.perf_counter_ns()
    # Compute top lower factors
    U_inv_temp = la.solve_triangular(
        U_diagonal_blocks_local[:, :diag_blocksize],
        np.eye(diag_blocksize),
        lower=False,
    )
    t_trsm_stop = time.perf_counter_ns()
    t_trsm += t_trsm_stop - t_trsm_start

    t_gemm_start = time.perf_counter_ns()
    # L_{top+1, top} = A_{top+1, top} @ U{top, top}^{-1}
    L_lower_diagonal_blocks_local[:, :diag_blocksize] = (
        A_lower_diagonal_blocks_local[:, :diag_blocksize] @ U_inv_temp
    )

    # L_{ndb+1, top} = A_{ndb+1, top} @ U{top, top}^{-1}
    L_arrow_bottom_blocks_local[:, :diag_blocksize] = (
        A_arrow_bottom_blocks_local[:, :diag_blocksize] @ U_inv_temp
    )
    t_gemm_stop = time.perf_counter_ns()
    t_gemm += t_gemm_stop - t_gemm_start

    t_trsm_start = time.perf_counter_ns()
    # Compute top upper factors
    L_inv_temp = la.solve_triangular(
        L_diagonal_blocks_local[:, :diag_blocksize],
        np.eye(diag_blocksize),
        lower=True,
    )
    t_trsm_stop = time.perf_counter_ns()
    t_trsm += t_trsm_stop - t_trsm_start

    t_gemm_start = time.perf_counter_ns()
    # U_{top, top+1} = L{top, top}^{-1} @ A_{top, top+1}
    U_upper_diagonal_blocks_local[:, :diag_blocksize] = (
        L_inv_temp @ A_upper_diagonal_blocks_local[:, :diag_blocksize]
    )

    # U_{top, ndb+1} = L{top, top}^{-1} @ A_{top, ndb+1}
    U_arrow_right_blocks_local[:diag_blocksize, :] = (
        L_inv_temp @ A_arrow_right_blocks_local[:diag_blocksize, :]
    )
    t_gemm_stop = time.perf_counter_ns()
    t_gemm += t_gemm_stop - t_gemm_start

    timings_factorize["t_mem"] = t_mem
    timings_factorize["t_lu"] = t_lu
    timings_factorize["t_trsm"] = t_trsm
    timings_factorize["t_gemm"] = t_gemm

    return (
        L_diagonal_blocks_local,
        L_lower_diagonal_blocks_local,
        L_arrow_bottom_blocks_local,
        L_upper_2sided_arrow_blocks_local,
        U_diagonal_blocks_local,
        U_upper_diagonal_blocks_local,
        U_arrow_right_blocks_local,
        U_left_2sided_arrow_blocks_local,
        Update_arrow_tip_local,
        timings_factorize,
    )


def create_reduced_system(
    A_diagonal_blocks_local: np.ndarray,
    A_arrow_bottom_blocks_local: np.ndarray,
    A_arrow_right_blocks_local: np.ndarray,
    A_arrow_tip_block: np.ndarray,
    Update_arrow_tip: np.ndarray,
    A_bridges_lower: np.ndarray,
    A_bridges_upper: np.ndarray,
    A_top_2sided_arrow_blocks_local: np.ndarray = None,
    A_left_2sided_arrow_blocks_local: np.ndarray = None,
) -> tuple[np.ndarray, np.ndarray, np.ndarray, np.ndarray, np.ndarray, np.ndarray]:
    """Create the reduced system and broadcast it to all the processes.

    Parameters
    ----------
    A_diagonal_blocks_local : np.ndarray
        Local part of the diagonal array.
    A_arrow_bottom_blocks_local : np.ndarray
        Local part of the arrow bottom array.
    A_arrow_right_blocks_local : np.ndarray
        Local part of the arrow right array.
    A_arrow_tip_block : np.ndarray
        Tip block of the arrow.
    Update_arrow_tip : np.ndarray
        Update of the arrow tip block.
    A_bridges_lower : np.ndarray
        Lower part of the bridges array.
    A_bridges_upper : np.ndarray
        Upper part of the bridges array.
    A_top_2sided_arrow_blocks_local : np.ndarray, optional
        Array that stores the top update of the 2sided pattern for the middle processes.
    A_left_2sided_arrow_blocks_local : np.ndarray, optional
        Array that stores the left update of the 2sided pattern for the middle processes.

    Returns
    -------
    A_rs_diagonal_blocks_sum : np.ndarray
        Diagonal blocks of the reduced system.
    A_rs_lower_diagonal_blocks_sum : np.ndarray
        Lower diagonal blocks of the reduced system.
    A_rs_upper_diagonal_blocks_sum : np.ndarray
        Upper diagonal blocks of the reduced system.
    A_rs_arrow_bottom_blocks_sum : np.ndarray
        Arrow bottom blocks of the reduced system.
    A_rs_arrow_right_blocks_sum : np.ndarray
        Arrow right blocks of the reduced system.
    A_rs_arrow_tip_block_sum : np.ndarray
        Tip block of the reduced system.

    Notes
    -----
    This function represent the parallel bottleneck of the algorithm. It uses
    the MPI_Allreduce operation to sum the reduced system of each process and
    broadcast it to all the processes. After this communication step no more
    communication is needed.
    """
    timings_reduced_system: dict[str, float] = {}

    t_mem = 0.0
    t_comm = 0.0

    comm = MPI.COMM_WORLD
    comm_rank = comm.Get_rank()
    comm_size = comm.Get_size()

    t_mem_start = time.perf_counter_ns()
    # Create empty matrix for reduced system -> (2 * #process - 1) * diag_blocksize + arrowhead_size
    diag_blocksize = A_diagonal_blocks_local.shape[0]
    arrow_blocksize = A_arrow_bottom_blocks_local.shape[0]
    n_diag_blocks_reduced_system = 2 * comm_size - 1

    A_rs_diagonal_blocks = np.zeros(
        (diag_blocksize, n_diag_blocks_reduced_system * diag_blocksize),
        dtype=A_diagonal_blocks_local.dtype,
    )
    A_rs_lower_diagonal_blocks = np.zeros(
        (diag_blocksize, (n_diag_blocks_reduced_system - 1) * diag_blocksize),
        dtype=A_diagonal_blocks_local.dtype,
    )
    A_rs_upper_diagonal_blocks = np.zeros(
        (diag_blocksize, (n_diag_blocks_reduced_system - 1) * diag_blocksize),
        dtype=A_diagonal_blocks_local.dtype,
    )
    A_rs_arrow_bottom_blocks = np.zeros(
        (arrow_blocksize, n_diag_blocks_reduced_system * diag_blocksize),
        dtype=A_diagonal_blocks_local.dtype,
    )
    A_rs_arrow_right_blocks = np.zeros(
        (n_diag_blocks_reduced_system * diag_blocksize, arrow_blocksize),
        dtype=A_diagonal_blocks_local.dtype,
    )
    A_rs_arrow_tip_block = np.zeros(
        (arrow_blocksize, arrow_blocksize), dtype=A_diagonal_blocks_local.dtype
    )

    A_rs_arrow_tip_block = Update_arrow_tip

    if comm_rank == 0:
        A_rs_diagonal_blocks[:, :diag_blocksize] = A_diagonal_blocks_local[
            :, -diag_blocksize:
        ]
        A_rs_upper_diagonal_blocks[:, :diag_blocksize] = A_bridges_upper[
            :, comm_rank * diag_blocksize : (comm_rank + 1) * diag_blocksize
        ]

        A_rs_arrow_bottom_blocks[:, :diag_blocksize] = A_arrow_bottom_blocks_local[
            :, -diag_blocksize:
        ]
        A_rs_arrow_right_blocks[:diag_blocksize, :] = A_arrow_right_blocks_local[
            -diag_blocksize:, :
        ]
    else:
        start_index = diag_blocksize + (comm_rank - 1) * 2 * diag_blocksize

        A_rs_lower_diagonal_blocks[:, start_index - diag_blocksize : start_index] = (
            A_bridges_lower[
                :, (comm_rank - 1) * diag_blocksize : comm_rank * diag_blocksize
            ]
        )

        A_rs_diagonal_blocks[:, start_index : start_index + diag_blocksize] = (
            A_diagonal_blocks_local[:, :diag_blocksize]
        )

        A_rs_upper_diagonal_blocks[:, start_index : start_index + diag_blocksize] = (
            A_top_2sided_arrow_blocks_local[:, -diag_blocksize:]
        )

        A_rs_lower_diagonal_blocks[:, start_index : start_index + diag_blocksize] = (
            A_left_2sided_arrow_blocks_local[-diag_blocksize:, :]
        )

        A_rs_diagonal_blocks[
            :, start_index + diag_blocksize : start_index + 2 * diag_blocksize
        ] = A_diagonal_blocks_local[:, -diag_blocksize:]

        if comm_rank != comm_size - 1:
            A_rs_upper_diagonal_blocks[
                :, start_index + diag_blocksize : start_index + 2 * diag_blocksize
            ] = A_bridges_upper[
                :, comm_rank * diag_blocksize : (comm_rank + 1) * diag_blocksize
            ]

        A_rs_arrow_bottom_blocks[:, start_index : start_index + diag_blocksize] = (
            A_arrow_bottom_blocks_local[:, :diag_blocksize]
        )

        A_rs_arrow_bottom_blocks[
            :, start_index + diag_blocksize : start_index + 2 * diag_blocksize
        ] = A_arrow_bottom_blocks_local[:, -diag_blocksize:]

        A_rs_arrow_right_blocks[start_index : start_index + diag_blocksize, :] = (
            A_arrow_right_blocks_local[:diag_blocksize, :]
        )

        A_rs_arrow_right_blocks[
            start_index + diag_blocksize : start_index + 2 * diag_blocksize, :
        ] = A_arrow_right_blocks_local[-diag_blocksize:, :]

    # Send the reduced_system with MPIallReduce SUM operation
    A_rs_diagonal_blocks_sum = np.zeros_like(A_rs_diagonal_blocks)
    A_rs_lower_diagonal_blocks_sum = np.zeros_like(A_rs_lower_diagonal_blocks)
    A_rs_upper_diagonal_blocks_sum = np.zeros_like(A_rs_upper_diagonal_blocks)
    A_rs_arrow_bottom_blocks_sum = np.zeros_like(A_rs_arrow_bottom_blocks)
    A_rs_arrow_right_blocks_sum = np.zeros_like(A_rs_arrow_right_blocks)
    A_rs_arrow_tip_block_sum = np.zeros_like(A_rs_arrow_tip_block)
    t_mem_stop = time.perf_counter_ns()
    t_mem += t_mem_stop - t_mem_start

    comm.Barrier()
    t_comm_start = time.perf_counter_ns()
    comm.Allreduce(
        [A_rs_diagonal_blocks, MPI.DOUBLE],
        [A_rs_diagonal_blocks_sum, MPI.DOUBLE],
        op=MPI.SUM,
    )
    comm.Allreduce(
        [A_rs_lower_diagonal_blocks, MPI.DOUBLE],
        [A_rs_lower_diagonal_blocks_sum, MPI.DOUBLE],
        op=MPI.SUM,
    )
    comm.Allreduce(
        [A_rs_upper_diagonal_blocks, MPI.DOUBLE],
        [A_rs_upper_diagonal_blocks_sum, MPI.DOUBLE],
        op=MPI.SUM,
    )
    comm.Allreduce(
        [A_rs_arrow_bottom_blocks, MPI.DOUBLE],
        [A_rs_arrow_bottom_blocks_sum, MPI.DOUBLE],
        op=MPI.SUM,
    )
    comm.Allreduce(
        [A_rs_arrow_right_blocks, MPI.DOUBLE],
        [A_rs_arrow_right_blocks_sum, MPI.DOUBLE],
        op=MPI.SUM,
    )
    comm.Allreduce(
        [A_rs_arrow_tip_block, MPI.DOUBLE],
        [A_rs_arrow_tip_block_sum, MPI.DOUBLE],
        op=MPI.SUM,
    )
    t_comm_stop = time.perf_counter_ns()
    t_comm = t_comm_stop - t_comm_start

    t_mem_start = time.perf_counter_ns()
    # Add the global arrow tip to the reduced system arrow-tip summation
    A_rs_arrow_tip_block_sum += A_arrow_tip_block
    t_mem_stop = time.perf_counter_ns()
    t_mem += t_mem_stop - t_mem_start

    timings_reduced_system["t_mem"] = t_mem
    timings_reduced_system["t_comm"] = t_comm

    return (
        A_rs_diagonal_blocks_sum,
        A_rs_lower_diagonal_blocks_sum,
        A_rs_upper_diagonal_blocks_sum,
        A_rs_arrow_bottom_blocks_sum,
        A_rs_arrow_right_blocks_sum,
        A_rs_arrow_tip_block_sum,
        timings_reduced_system,
    )


def inverse_reduced_system(
    A_rs_diagonal_blocks: np.ndarray,
    A_rs_lower_diagonal_blocks: np.ndarray,
    A_rs_upper_diagonal_blocks: np.ndarray,
    A_rs_arrow_bottom_blocks: np.ndarray,
    A_rs_arrow_right_blocks: np.ndarray,
    A_rs_arrow_tip_block: np.ndarray,
) -> tuple[np.ndarray, np.ndarray, np.ndarray, np.ndarray, np.ndarray, np.ndarray]:
    """Invert the reduced system using a sequential selected inversion algorithm.

    Parameters
    ----------
    A_rs_diagonal_blocks : np.ndarray
        Diagonal blocks of the reduced system.
    A_rs_lower_diagonal_blocks : np.ndarray
        Lower diagonal blocks of the reduced system.
    A_rs_upper_diagonal_blocks : np.ndarray
        Upper diagonal blocks of the reduced system.
    A_rs_arrow_bottom_blocks : np.ndarray
        Arrow bottom blocks of the reduced system.
    A_rs_arrow_right_blocks : np.ndarray
        Arrow right blocks of the reduced system.
    A_rs_arrow_tip_block : np.ndarray
        Tip block of the reduced system.

    Returns
    -------
    X_rs_diagonal_blocks : np.ndarray
        Diagonal blocks of the inverse of the reduced system.
    X_rs_lower_diagonal_blocks : np.ndarray
        Lower diagonal blocks of the inverse of the reduced system.
    X_rs_upper_diagonal_blocks : np.ndarray
        Upper diagonal blocks of the inverse of the reduced system.
    X_rs_arrow_bottom_blocks : np.ndarray
        Arrow bottom blocks of the inverse of the reduced system.
    X_rs_arrow_right_blocks : np.ndarray
        Arrow right blocks of the inverse of the reduced system.
    X_rs_arrow_tip_block : np.ndarray
        Tip block of the inverse of the reduced system.

    Notes
    -----
    The inversion of the reduced system is performed using a sequential
    selected inversion algorithm.
    """
    timings_sinv: dict[str, float] = {}

    timings_sinv["t_mem"] = 0.0
    timings_sinv["t_lu"] = 0.0
    timings_sinv["t_trsm"] = 0.0
    timings_sinv["t_gemm"] = 0.0

    (
        L_diagonal_blocks,
        L_lower_diagonal_blocks,
        L_arrow_bottom_blocks,
        U_diagonal_blocks,
        U_upper_diagonal_blocks,
        U_arrow_right_blocks,
        timings_factorize_tridiag_arrowhead,
    ) = lu_factorize_tridiag_arrowhead(
        A_rs_diagonal_blocks,
        A_rs_lower_diagonal_blocks,
        A_rs_upper_diagonal_blocks,
        A_rs_arrow_bottom_blocks,
        A_rs_arrow_right_blocks,
        A_rs_arrow_tip_block,
    )

    timings_sinv["t_mem"] += timings_factorize_tridiag_arrowhead["mem"]
    timings_sinv["t_lu"] += timings_factorize_tridiag_arrowhead["lu"]
    timings_sinv["t_trsm"] += timings_factorize_tridiag_arrowhead["trsm"]
    timings_sinv["t_gemm"] += timings_factorize_tridiag_arrowhead["gemm"]

    (
        X_rs_diagonal_blocks,
        X_rs_lower_diagonal_blocks,
        X_rs_upper_diagonal_blocks,
        X_rs_arrow_bottom_blocks,
        X_rs_arrow_right_blocks,
        X_rs_arrow_tip_block,
        timings_sinv_tridiag_arrowhead,
    ) = lu_sinv_tridiag_arrowhead(
        L_diagonal_blocks,
        L_lower_diagonal_blocks,
        L_arrow_bottom_blocks,
        U_diagonal_blocks,
        U_upper_diagonal_blocks,
        U_arrow_right_blocks,
    )

    timings_sinv["t_mem"] += timings_sinv_tridiag_arrowhead["mem"]
    timings_sinv["t_trsm"] += timings_sinv_tridiag_arrowhead["trsm"]
    timings_sinv["t_gemm"] += timings_sinv_tridiag_arrowhead["gemm"]

    return (
        X_rs_diagonal_blocks,
        X_rs_lower_diagonal_blocks,
        X_rs_upper_diagonal_blocks,
        X_rs_arrow_bottom_blocks,
        X_rs_arrow_right_blocks,
        X_rs_arrow_tip_block,
        timings_sinv,
    )


def update_sinv_reduced_system(
    X_rs_diagonal_blocks: np.ndarray,
    X_rs_lower_diagonal_blocks: np.ndarray,
    X_rs_upper_diagonal_blocks: np.ndarray,
    X_rs_arrow_bottom_blocks: np.ndarray,
    X_rs_arrow_right_blocks: np.ndarray,
    X_rs_arrow_tip_block: np.ndarray,
    n_diag_blocks_partition: int,
    diag_blocksize: int,
    arrow_blocksize: int,
) -> tuple[
    np.ndarray,
    np.ndarray,
    np.ndarray,
    np.ndarray,
    np.ndarray,
    np.ndarray,
    np.ndarray,
    np.ndarray,
    np.ndarray,
    np.ndarray,
]:
    """Fill the local parts of the inverse with the suited blocks of the
    inverted reduced system.

    Parameters
    ----------
    X_rs_diagonal_blocks : np.ndarray
        Diagonal blocks of the inverse of the reduced system.
    X_rs_lower_diagonal_blocks : np.ndarray
        Lower diagonal blocks of the inverse of the reduced system.
    X_rs_upper_diagonal_blocks : np.ndarray
        Upper diagonal blocks of the inverse of the reduced system.
    X_rs_arrow_bottom_blocks : np.ndarray
        Arrow bottom blocks of the inverse of the reduced system.
    X_rs_arrow_right_blocks : np.ndarray
        Arrow right blocks of the inverse of the reduced system.
    X_rs_arrow_tip_block : np.ndarray
        Tip block of the inverse of the reduced system.
    n_diag_blocks_partition : int
        Number of diagonal blocks in the partition.
    diag_blocksize : int
        Size of the diagonal blocks.
    arrow_blocksize : int
        Size of the arrow blocks.

    Returns
    -------
    X_diagonal_blocks_local : np.ndarray
        Local part of the diagonal array of the inverse.
    X_lower_diagonal_blocks_local : np.ndarray
        Local part of the lower diagonal array of the inverse.
    X_upper_diagonal_blocks_local : np.ndarray
        Local part of the upper diagonal array of the inverse.
    X_arrow_bottom_blocks_local : np.ndarray
        Local part of the arrow bottom array of the inverse.
    X_arrow_right_blocks_local : np.ndarray
        Local part of the arrow right array of the inverse.
    X_top_2sided_arrow_blocks_local : np.ndarray
        2sided pattern array storing corner blocks of the inverse, for the middle processes.
    X_left_2sided_arrow_blocks_local : np.ndarray
        2sided pattern array storing corner blocks of the inverse, for the middle processes.
    X_global_arrow_tip : np.ndarray
        Global arrow tip block of the inverse.
    X_bridges_lower : np.ndarray
        Lower part of the bridges array of the inverse.
    X_bridges_upper : np.ndarray
        Upper part of the bridges array of the inverse.
    """
    timings_update_reduced_system: dict[str, float] = {}

    t_mem = 0.0

    comm = MPI.COMM_WORLD
    comm_rank = comm.Get_rank()
    comm_size = comm.Get_size()

<<<<<<< HEAD
    t_mem_start = time.perf_counter_ns()
    X_diagonal_blocks_local = np.zeros(
=======
    X_diagonal_blocks_local = np.empty(
>>>>>>> 4c53df6c
        (diag_blocksize, n_diag_blocks_partition * diag_blocksize),
        dtype=X_rs_diagonal_blocks.dtype,
    )
    X_lower_diagonal_blocks_local = np.empty(
        (diag_blocksize, (n_diag_blocks_partition - 1) * diag_blocksize),
        dtype=X_rs_diagonal_blocks.dtype,
    )
    X_upper_diagonal_blocks_local = np.empty(
        (diag_blocksize, (n_diag_blocks_partition - 1) * diag_blocksize),
        dtype=X_rs_diagonal_blocks.dtype,
    )
    X_arrow_bottom_blocks_local = np.empty(
        (arrow_blocksize, n_diag_blocks_partition * diag_blocksize),
        dtype=X_rs_diagonal_blocks.dtype,
    )
    X_arrow_right_blocks_local = np.empty(
        (n_diag_blocks_partition * diag_blocksize, arrow_blocksize),
        dtype=X_rs_diagonal_blocks.dtype,
    )

    X_bridges_upper = np.empty(
        (diag_blocksize, (comm_size - 1) * diag_blocksize),
        dtype=X_rs_diagonal_blocks.dtype,
    )
    X_bridges_lower = np.empty(
        (diag_blocksize, (comm_size - 1) * diag_blocksize),
        dtype=X_rs_diagonal_blocks.dtype,
    )

    if comm_rank == 0:
        X_top_2sided_arrow_blocks_local = None
        X_left_2sided_arrow_blocks_local = None

        X_diagonal_blocks_local[:, -diag_blocksize:] = X_rs_diagonal_blocks[
            :, :diag_blocksize
        ]

        X_bridges_upper[
            :, comm_rank * diag_blocksize : (comm_rank + 1) * diag_blocksize
        ] = X_rs_upper_diagonal_blocks[:, :diag_blocksize]

        X_arrow_bottom_blocks_local[:, -diag_blocksize:] = X_rs_arrow_bottom_blocks[
            :, :diag_blocksize
        ]
        X_arrow_right_blocks_local[-diag_blocksize:, :] = X_rs_arrow_right_blocks[
            :diag_blocksize, :
        ]
    else:
        X_top_2sided_arrow_blocks_local = np.empty(
            (diag_blocksize, n_diag_blocks_partition * diag_blocksize),
            dtype=X_rs_diagonal_blocks.dtype,
        )
        X_left_2sided_arrow_blocks_local = np.empty(
            (n_diag_blocks_partition * diag_blocksize, diag_blocksize),
            dtype=X_rs_diagonal_blocks.dtype,
        )

        start_index = diag_blocksize + (comm_rank - 1) * 2 * diag_blocksize

        X_bridges_lower[
            :, (comm_rank - 1) * diag_blocksize : comm_rank * diag_blocksize
        ] = X_rs_lower_diagonal_blocks[:, start_index - diag_blocksize : start_index]

        X_diagonal_blocks_local[:, :diag_blocksize] = X_rs_diagonal_blocks[
            :, start_index : start_index + diag_blocksize
        ]

        X_top_2sided_arrow_blocks_local[:, -diag_blocksize:] = (
            X_rs_upper_diagonal_blocks[:, start_index : start_index + diag_blocksize]
        )

        X_left_2sided_arrow_blocks_local[-diag_blocksize:, :diag_blocksize] = (
            X_rs_lower_diagonal_blocks[:, start_index : start_index + diag_blocksize]
        )

        X_diagonal_blocks_local[:, -diag_blocksize:] = X_rs_diagonal_blocks[
            :, start_index + diag_blocksize : start_index + 2 * diag_blocksize
        ]

        if comm_rank != comm_size - 1:
            X_bridges_upper[
                :, comm_rank * diag_blocksize : (comm_rank + 1) * diag_blocksize
            ] = X_rs_upper_diagonal_blocks[
                :, start_index + diag_blocksize : start_index + 2 * diag_blocksize
            ]

        X_arrow_bottom_blocks_local[:, :diag_blocksize] = X_rs_arrow_bottom_blocks[
            :, start_index : start_index + diag_blocksize
        ]

        X_arrow_bottom_blocks_local[:, -diag_blocksize:] = X_rs_arrow_bottom_blocks[
            :, start_index + diag_blocksize : start_index + 2 * diag_blocksize
        ]

        X_arrow_right_blocks_local[:diag_blocksize, :] = X_rs_arrow_right_blocks[
            start_index : start_index + diag_blocksize, :
        ]

        X_arrow_right_blocks_local[-diag_blocksize:, :] = X_rs_arrow_right_blocks[
            start_index + diag_blocksize : start_index + 2 * diag_blocksize, :
        ]

    X_global_arrow_tip = X_rs_arrow_tip_block
    t_mem_stop = time.perf_counter_ns()
    t_mem = t_mem_stop - t_mem_start

    timings_update_reduced_system["t_mem"] = t_mem

    return (
        X_diagonal_blocks_local,
        X_lower_diagonal_blocks_local,
        X_upper_diagonal_blocks_local,
        X_arrow_bottom_blocks_local,
        X_arrow_right_blocks_local,
        X_top_2sided_arrow_blocks_local,
        X_left_2sided_arrow_blocks_local,
        X_global_arrow_tip,
        X_bridges_lower,
        X_bridges_upper,
        timings_update_reduced_system,
    )


def top_sinv(
    X_diagonal_blocks_local: np.ndarray,
    X_lower_diagonal_blocks_local: np.ndarray,
    X_upper_diagonal_blocks_local: np.ndarray,
    X_arrow_bottom_blocks_local: np.ndarray,
    X_arrow_right_blocks_local: np.ndarray,
    X_global_arrow_tip: np.ndarray,
    L_diagonal_blocks_local: np.ndarray,
    L_lower_diagonal_blocks_local: np.ndarray,
    L_arrow_bottom_blocks_local: np.ndarray,
    U_diagonal_blocks_local: np.ndarray,
    U_upper_diagonal_blocks_local: np.ndarray,
    U_arrow_right_blocks_local: np.ndarray,
) -> tuple[np.ndarray, np.ndarray, np.ndarray, np.ndarray, np.ndarray, np.ndarray]:
    """

    Parameters
    ----------
    X_diagonal_blocks_local : np.ndarray
        Local part of the diagonal array of the inverse.
    X_lower_diagonal_blocks_local : np.ndarray
        Local part of the lower diagonal array of the inverse.
    X_upper_diagonal_blocks_local : np.ndarray
        Local part of the upper diagonal array of the inverse.
    X_arrow_bottom_blocks_local : np.ndarray
        Local part of the arrow bottom array of the inverse.
    X_arrow_right_blocks_local : np.ndarray
        Local part of the arrow right array of the inverse.
    X_global_arrow_tip : np.ndarray
        Global arrow tip block of the inverse.
    L_diagonal_blocks_local : np.ndarray
        Diagonal blocks of the lower factor of the local partition.
    L_lower_diagonal_blocks_local : np.ndarray
        Lower diagonal blocks of the lower factor of the local partition.
    L_arrow_bottom_blocks_local : np.ndarray
        Arrow bottom blocks of the lower factor of the local partition.
    U_diagonal_blocks_local : np.ndarray
        Diagonal blocks of the upper factor of the local partition.
    U_upper_diagonal_blocks_local : np.ndarray
        Upper diagonal blocks of the upper factor of the local partition.
    U_arrow_right_blocks_local : np.ndarray
        Arrow right blocks of the upper factor of the local partition.

    Returns
    -------
    X_diagonal_blocks_local : np.ndarray
        Local part of the diagonal array of the inverse.
    X_lower_diagonal_blocks_local : np.ndarray
        Local part of the lower diagonal array of the inverse.
    X_upper_diagonal_blocks_local : np.ndarray
        Local part of the upper diagonal array of the inverse.
    X_arrow_bottom_blocks_local : np.ndarray
        Local part of the arrow bottom array of the inverse.
    X_arrow_right_blocks_local : np.ndarray
        Local part of the arrow right array of the inverse.
    X_global_arrow_tip : np.ndarray
        Global arrow tip block of the inverse.
    """
    timings_sinv: dict[str, float] = {}

    t_mem = 0.0
    t_trsm = 0.0
    t_gemm = 0.0

    t_mem_start = time.perf_counter_ns()
    diag_blocksize = X_diagonal_blocks_local.shape[0]
    n_blocks = X_diagonal_blocks_local.shape[1] // diag_blocksize

    L_blk_inv = np.empty(
        (diag_blocksize, diag_blocksize), dtype=L_diagonal_blocks_local.dtype
    )
    U_blk_inv = np.empty(
        (diag_blocksize, diag_blocksize), dtype=U_diagonal_blocks_local.dtype
    )
    t_mem_stop = time.perf_counter_ns()
    t_mem = t_mem_stop - t_mem_start

    for i in range(n_blocks - 2, -1, -1):
        t_trsm_start = time.perf_counter_ns()
        # ----- Block-tridiagonal solver -----
        L_blk_inv = la.solve_triangular(
            L_diagonal_blocks_local[:, i * diag_blocksize : (i + 1) * diag_blocksize],
            np.eye(diag_blocksize),
            lower=True,
        )
        U_blk_inv = la.solve_triangular(
            U_diagonal_blocks_local[:, i * diag_blocksize : (i + 1) * diag_blocksize],
            np.eye(diag_blocksize),
            lower=False,
        )
        t_trsm_stop = time.perf_counter_ns()
        t_trsm += t_trsm_stop - t_trsm_start

        t_gemm_start = time.perf_counter_ns()
        # --- Lower-diagonal blocks ---
        # X_{i+1, i} = (-X_{i+1, i+1} L_{i+1, i} - X_{i+1, ndb+1} L_{ndb+1, i}) L_{i, i}^{-1}
        X_lower_diagonal_blocks_local[
            :, i * diag_blocksize : (i + 1) * diag_blocksize
        ] = (
            -X_diagonal_blocks_local[
                :, (i + 1) * diag_blocksize : (i + 2) * diag_blocksize
            ]
            @ L_lower_diagonal_blocks_local[
                :, i * diag_blocksize : (i + 1) * diag_blocksize
            ]
            - X_arrow_right_blocks_local[
                (i + 1) * diag_blocksize : (i + 2) * diag_blocksize, :
            ]
            @ L_arrow_bottom_blocks_local[
                :, i * diag_blocksize : (i + 1) * diag_blocksize
            ]
        ) @ L_blk_inv

        # X_{ndb+1, i} = (- X_{ndb+1, i+1} L_{i+1, i} - X_{ndb+1, ndb+1} L_{ndb+1, i}) L_{i, i}^{-1}
        X_arrow_bottom_blocks_local[
            :, i * diag_blocksize : (i + 1) * diag_blocksize
        ] = (
            -X_arrow_bottom_blocks_local[
                :, (i + 1) * diag_blocksize : (i + 2) * diag_blocksize
            ]
            @ L_lower_diagonal_blocks_local[
                :, i * diag_blocksize : (i + 1) * diag_blocksize
            ]
            - X_global_arrow_tip[:, :]
            @ L_arrow_bottom_blocks_local[
                :, i * diag_blocksize : (i + 1) * diag_blocksize
            ]
        ) @ L_blk_inv

        # --- Upper-diagonal blocks ---
        # X_{i, i+1} = U_{i, i}^{-1} (- U_{i, i+1} X_{i+1, i+1} - U_{i, ndb+1} X_{ndb+1, i+1})
        X_upper_diagonal_blocks_local[
            :, i * diag_blocksize : (i + 1) * diag_blocksize
        ] = U_blk_inv @ (
            -U_upper_diagonal_blocks_local[
                :, i * diag_blocksize : (i + 1) * diag_blocksize
            ]
            @ X_diagonal_blocks_local[
                :, (i + 1) * diag_blocksize : (i + 2) * diag_blocksize
            ]
            - U_arrow_right_blocks_local[
                i * diag_blocksize : (i + 1) * diag_blocksize, :
            ]
            @ X_arrow_bottom_blocks_local[
                :, (i + 1) * diag_blocksize : (i + 2) * diag_blocksize
            ]
        )

        # X_{i, ndb+1} = U_{i, i}^{-1} (- U_{i, i+1} X_{i+1, ndb+1} - U_{i, ndb+1} X_{ndb+1, ndb+1})
        X_arrow_right_blocks_local[i * diag_blocksize : (i + 1) * diag_blocksize, :] = (
            U_blk_inv
            @ (
                -U_upper_diagonal_blocks_local[
                    :, i * diag_blocksize : (i + 1) * diag_blocksize
                ]
                @ X_arrow_right_blocks_local[
                    (i + 1) * diag_blocksize : (i + 2) * diag_blocksize, :
                ]
                - U_arrow_right_blocks_local[
                    i * diag_blocksize : (i + 1) * diag_blocksize, :
                ]
                @ X_global_arrow_tip[:, :]
            )
        )

        # # --- Diagonal blocks ---
        # X_{i, i} = (U_{i, i}^{-1} - X_{i, i+1} L_{i+1, i} - X_{i, ndb+1} L_{ndb+1, i}) L_{i, i}^{-1}
        X_diagonal_blocks_local[:, i * diag_blocksize : (i + 1) * diag_blocksize] = (
            U_blk_inv
            - X_upper_diagonal_blocks_local[
                :, i * diag_blocksize : (i + 1) * diag_blocksize
            ]
            @ L_lower_diagonal_blocks_local[
                :, i * diag_blocksize : (i + 1) * diag_blocksize
            ]
            - X_arrow_right_blocks_local[
                i * diag_blocksize : (i + 1) * diag_blocksize, :
            ]
            @ L_arrow_bottom_blocks_local[
                :, i * diag_blocksize : (i + 1) * diag_blocksize
            ]
        ) @ L_blk_inv
        t_gemm_stop = time.perf_counter_ns()
        t_gemm += t_gemm_stop - t_gemm_start

    timings_sinv["t_mem"] = t_mem
    timings_sinv["t_trsm"] = t_trsm
    timings_sinv["t_gemm"] = t_gemm

    return (
        X_diagonal_blocks_local,
        X_lower_diagonal_blocks_local,
        X_upper_diagonal_blocks_local,
        X_arrow_bottom_blocks_local,
        X_arrow_right_blocks_local,
        X_global_arrow_tip,
        timings_sinv,
    )


def middle_sinv(
    X_diagonal_blocks_local: np.ndarray,
    X_lower_diagonal_blocks_local: np.ndarray,
    X_upper_diagonal_blocks_local: np.ndarray,
    X_arrow_bottom_blocks_local: np.ndarray,
    X_arrow_right_blocks_local: np.ndarray,
    X_top_2sided_arrow_blocks_local: np.ndarray,
    X_left_2sided_arrow_blocks_local: np.ndarray,
    X_global_arrow_tip_block_local: np.ndarray,
    L_diagonal_blocks_local: np.ndarray,
    L_lower_diagonal_blocks_local: np.ndarray,
    L_arrow_bottom_blocks_local: np.ndarray,
    L_upper_2sided_arrow_blocks_local: np.ndarray,
    U_diagonal_blocks_local: np.ndarray,
    U_upper_diagonal_blocks_local: np.ndarray,
    U_arrow_right_blocks_local: np.ndarray,
    U_left_2sided_arrow_blocks_local: np.ndarray,
) -> tuple[np.ndarray, np.ndarray, np.ndarray, np.ndarray, np.ndarray, np.ndarray]:
    """

    Parameters
    ----------
    X_diagonal_blocks_local : np.ndarray
        Local part of the diagonal array of the inverse.
    X_lower_diagonal_blocks_local : np.ndarray
        Local part of the lower diagonal array of the inverse.
    X_upper_diagonal_blocks_local : np.ndarray
        Local part of the upper diagonal array of the inverse.
    X_arrow_bottom_blocks_local : np.ndarray
        Local part of the arrow bottom array of the inverse.
    X_arrow_right_blocks_local : np.ndarray
        Local part of the arrow right array of the inverse.
    X_top_2sided_arrow_blocks_local : np.ndarray
        2-sided pattern array storing top blocks of the inverse.
    X_left_2sided_arrow_blocks_local : np.ndarray
        2-sided pattern array storing left blocks of the inverse.
    X_global_arrow_tip_block_local : np.ndarray
        Global arrow tip block of the inverse.
    L_diagonal_blocks_local : np.ndarray
        Diagonal blocks of the lower factor of the local partition.
    L_lower_diagonal_blocks_local : np.ndarray
        Lower diagonal blocks of the lower factor of the local partition.
    L_arrow_bottom_blocks_local : np.ndarray
        Arrow bottom blocks of the lower factor of the local partition.
    L_upper_2sided_arrow_blocks_local : np.ndarray
        2-sided pattern array storing top blocks of the lower factor of the local partition.
    U_diagonal_blocks_local : np.ndarray
        Diagonal blocks of the upper factor of the local partition.
    U_upper_diagonal_blocks_local : np.ndarray
        Upper diagonal blocks of the upper factor of the local partition.
    U_arrow_right_blocks_local : np.ndarray
        Arrow right blocks of the upper factor of the local partition.
    U_left_2sided_arrow_blocks_local : np.ndarray
        2-sided pattern array storing left blocks of the upper factor of the local partition.

    Returns
    -------
    X_diagonal_blocks_local : np.ndarray
        Local part of the diagonal array of the inverse.
    X_lower_diagonal_blocks_local : np.ndarray
        Local part of the lower diagonal array of the inverse.
    X_upper_diagonal_blocks_local : np.ndarray
        Local part of the upper diagonal array of the inverse.
    X_arrow_bottom_blocks_local : np.ndarray
        Local part of the arrow bottom array of the inverse.
    X_arrow_right_blocks_local : np.ndarray
        Local part of the arrow right array of the inverse.
    X_global_arrow_tip_block_local : np.ndarray
        Global arrow tip block of the inverse.
    """
    timings_sinv: dict[str, float] = {}

    t_mem = 0.0
    t_trsm = 0.0
    t_gemm = 0.0

    t_mem_start = time.perf_counter_ns()
    diag_blocksize = X_diagonal_blocks_local.shape[0]
    n_blocks = X_diagonal_blocks_local.shape[1] // diag_blocksize

    L_blk_inv = np.empty(
        (diag_blocksize, diag_blocksize), dtype=L_diagonal_blocks_local.dtype
    )
    U_blk_inv = np.empty(
        (diag_blocksize, diag_blocksize), dtype=U_diagonal_blocks_local.dtype
    )
    t_mem_stop = time.perf_counter_ns()
    t_mem = t_mem_stop - t_mem_start

    for i in range(n_blocks - 2, 0, -1):
        t_trsm_start = time.perf_counter_ns()
        # ----- Block-tridiagonal solver -----
        L_blk_inv = la.solve_triangular(
            L_diagonal_blocks_local[:, i * diag_blocksize : (i + 1) * diag_blocksize],
            np.eye(diag_blocksize),
            lower=True,
        )
        U_blk_inv = la.solve_triangular(
            U_diagonal_blocks_local[:, i * diag_blocksize : (i + 1) * diag_blocksize],
            np.eye(diag_blocksize),
            lower=False,
        )
        t_trsm_stop = time.perf_counter_ns()
        t_trsm += t_trsm_stop - t_trsm_start

        t_gemm_start = time.perf_counter_ns()
        # X_{i+1, i} = (- X_{i+1, top} L_{top, i} - X_{i+1, i+1} L_{i+1, i} - X_{i+1, ndb+1} L_{ndb+1, i}) L_{i, i}^{-1}
        X_lower_diagonal_blocks_local[
            :, i * diag_blocksize : (i + 1) * diag_blocksize
        ] = (
            -X_left_2sided_arrow_blocks_local[
                (i + 1) * diag_blocksize : (i + 2) * diag_blocksize, :
            ]
            @ L_upper_2sided_arrow_blocks_local[
                :, i * diag_blocksize : (i + 1) * diag_blocksize
            ]
            - X_diagonal_blocks_local[
                :, (i + 1) * diag_blocksize : (i + 2) * diag_blocksize
            ]
            @ L_lower_diagonal_blocks_local[
                :, i * diag_blocksize : (i + 1) * diag_blocksize
            ]
            - X_arrow_right_blocks_local[
                (i + 1) * diag_blocksize : (i + 2) * diag_blocksize, :
            ]
            @ L_arrow_bottom_blocks_local[
                :, i * diag_blocksize : (i + 1) * diag_blocksize
            ]
        ) @ L_blk_inv

        # X_{i, i+1} = U_{i, i}^{-1} (- U_{i, i+1} X_{i+1, i+1} - U_{i, top} X_{top, i+1} - U_{i, ndb+1} X_{ndb+1, i+1})
        X_upper_diagonal_blocks_local[
            :, i * diag_blocksize : (i + 1) * diag_blocksize
        ] = U_blk_inv @ (
            -U_upper_diagonal_blocks_local[
                :, i * diag_blocksize : (i + 1) * diag_blocksize
            ]
            @ X_diagonal_blocks_local[
                :, (i + 1) * diag_blocksize : (i + 2) * diag_blocksize
            ]
            - U_left_2sided_arrow_blocks_local[
                i * diag_blocksize : (i + 1) * diag_blocksize, :
            ]
            @ X_top_2sided_arrow_blocks_local[
                :, (i + 1) * diag_blocksize : (i + 2) * diag_blocksize
            ]
            - U_arrow_right_blocks_local[
                i * diag_blocksize : (i + 1) * diag_blocksize, :
            ]
            @ X_arrow_bottom_blocks_local[
                :, (i + 1) * diag_blocksize : (i + 2) * diag_blocksize
            ]
        )

        # X_{top, i} = (- X_{top, i+1} L_{i+1, i} - X_{top, top} L_{top, i} - X_{top, ndb+1} L_{ndb+1, i}) L_{i, i}^{-1}
        X_top_2sided_arrow_blocks_local[
            :, i * diag_blocksize : (i + 1) * diag_blocksize
        ] = (
            -X_top_2sided_arrow_blocks_local[
                :, (i + 1) * diag_blocksize : (i + 2) * diag_blocksize
            ]
            @ L_lower_diagonal_blocks_local[
                :, i * diag_blocksize : (i + 1) * diag_blocksize
            ]
            - X_diagonal_blocks_local[:, :diag_blocksize]
            @ L_upper_2sided_arrow_blocks_local[
                :, i * diag_blocksize : (i + 1) * diag_blocksize
            ]
            - X_arrow_right_blocks_local[:diag_blocksize, :]
            @ L_arrow_bottom_blocks_local[
                :, i * diag_blocksize : (i + 1) * diag_blocksize
            ]
        ) @ L_blk_inv

        # X_{i, top} = U_{i, i}^{-1} (- U_{i, i+1} X_{i+1, top} - U_{i, top} X_{top, top} - U_{i, ndb+1} X_{ndb+1, top})
        X_left_2sided_arrow_blocks_local[
            i * diag_blocksize : (i + 1) * diag_blocksize, :
        ] = U_blk_inv @ (
            -U_upper_diagonal_blocks_local[
                :, i * diag_blocksize : (i + 1) * diag_blocksize
            ]
            @ X_left_2sided_arrow_blocks_local[
                (i + 1) * diag_blocksize : (i + 2) * diag_blocksize, :
            ]
            - U_left_2sided_arrow_blocks_local[
                i * diag_blocksize : (i + 1) * diag_blocksize, :
            ]
            @ X_diagonal_blocks_local[:, :diag_blocksize]
            - U_arrow_right_blocks_local[
                i * diag_blocksize : (i + 1) * diag_blocksize, :
            ]
            @ X_arrow_bottom_blocks_local[:, :diag_blocksize]
        )

        # Arrowhead
        # X_{ndb+1, i} = (- X_{ndb+1, i+1} L_{i+1, i} - X_{ndb+1, top} L_{top, i} - X_{ndb+1, ndb+1} L_{ndb+1, i}) L_{i, i}^{-1}
        X_arrow_bottom_blocks_local[
            :, i * diag_blocksize : (i + 1) * diag_blocksize
        ] = (
            -X_arrow_bottom_blocks_local[
                :, (i + 1) * diag_blocksize : (i + 2) * diag_blocksize
            ]
            @ L_lower_diagonal_blocks_local[
                :, i * diag_blocksize : (i + 1) * diag_blocksize
            ]
            - X_arrow_bottom_blocks_local[:, :diag_blocksize]
            @ L_upper_2sided_arrow_blocks_local[
                :, i * diag_blocksize : (i + 1) * diag_blocksize
            ]
            - X_global_arrow_tip_block_local[:, :]
            @ L_arrow_bottom_blocks_local[
                :, i * diag_blocksize : (i + 1) * diag_blocksize
            ]
        ) @ L_blk_inv

        # X_{i, ndb+1} = U_{i, i}^{-1} (- U_{i, i+1} X_{i+1, ndb+1} - U_{i, top} X_{top, ndb+1} - U_{i, ndb+1} X_{ndb+1, ndb+1})
        X_arrow_right_blocks_local[i * diag_blocksize : (i + 1) * diag_blocksize, :] = (
            U_blk_inv
            @ (
                -U_upper_diagonal_blocks_local[
                    :, i * diag_blocksize : (i + 1) * diag_blocksize
                ]
                @ X_arrow_right_blocks_local[
                    (i + 1) * diag_blocksize : (i + 2) * diag_blocksize, :
                ]
                - U_left_2sided_arrow_blocks_local[
                    i * diag_blocksize : (i + 1) * diag_blocksize, :
                ]
                @ X_arrow_right_blocks_local[:diag_blocksize, :]
                - U_arrow_right_blocks_local[
                    i * diag_blocksize : (i + 1) * diag_blocksize, :
                ]
                @ X_global_arrow_tip_block_local[:, :]
            )
        )

        # X_{i, i} = (U_{i, i}^{-1} - X_{i, i+1} L_{i+1, i} - X_{i, top} L_{top, i} - X_{i, ndb+1} L_{ndb+1, i}) L_{i, i}^{-1}
        X_diagonal_blocks_local[:, i * diag_blocksize : (i + 1) * diag_blocksize] = (
            U_blk_inv
            - X_upper_diagonal_blocks_local[
                :, i * diag_blocksize : (i + 1) * diag_blocksize
            ]
            @ L_lower_diagonal_blocks_local[
                :, i * diag_blocksize : (i + 1) * diag_blocksize
            ]
            - X_left_2sided_arrow_blocks_local[
                i * diag_blocksize : (i + 1) * diag_blocksize, :
            ]
            @ L_upper_2sided_arrow_blocks_local[
                :, i * diag_blocksize : (i + 1) * diag_blocksize
            ]
            - X_arrow_right_blocks_local[
                i * diag_blocksize : (i + 1) * diag_blocksize, :
            ]
            @ L_arrow_bottom_blocks_local[
                :, i * diag_blocksize : (i + 1) * diag_blocksize
            ]
        ) @ L_blk_inv
        t_gemm_stop = time.perf_counter_ns()
        t_gemm += t_gemm_stop - t_gemm_start

    t_mem_start = time.perf_counter_ns()
    # Copy back the 2 first blocks that have been produced in the 2-sided pattern
    # to the tridiagonal storage.
    X_upper_diagonal_blocks_local[:, :diag_blocksize] = X_top_2sided_arrow_blocks_local[
        :, diag_blocksize : 2 * diag_blocksize
    ]
    X_lower_diagonal_blocks_local[:, :diag_blocksize] = (
        X_left_2sided_arrow_blocks_local[diag_blocksize : 2 * diag_blocksize, :]
    )
    t_mem_stop = time.perf_counter_ns()
    t_mem += t_mem_stop - t_mem_start

    timings_sinv["t_mem"] = t_mem
    timings_sinv["t_trsm"] = t_trsm
    timings_sinv["t_gemm"] = t_gemm

    return (
        X_diagonal_blocks_local,
        X_lower_diagonal_blocks_local,
        X_upper_diagonal_blocks_local,
        X_arrow_bottom_blocks_local,
        X_arrow_right_blocks_local,
        X_global_arrow_tip_block_local,
        timings_sinv,
    )<|MERGE_RESOLUTION|>--- conflicted
+++ resolved
@@ -431,17 +431,6 @@
     diag_blocksize = A_diagonal_blocks_local.shape[0]
     nblocks = A_diagonal_blocks_local.shape[1] // diag_blocksize
 
-<<<<<<< HEAD
-    L_diagonal_blocks_local = np.zeros_like(A_diagonal_blocks_local)
-    L_lower_diagonal_blocks_local = np.zeros_like(A_lower_diagonal_blocks_local)
-    L_arrow_bottom_blocks_local = np.zeros_like(A_arrow_bottom_blocks_local)
-    U_diagonal_blocks_local = np.zeros_like(A_diagonal_blocks_local)
-    U_upper_diagonal_blocks_local = np.zeros_like(A_upper_diagonal_blocks_local)
-    U_arrow_right_blocks_local = np.zeros_like(A_arrow_right_blocks_local)
-    Update_arrow_tip_local = np.zeros_like(A_arrow_tip_block)
-    t_mem_stop = time.perf_counter_ns()
-    t_mem = t_mem_stop - t_mem_start
-=======
     L_diagonal_blocks_local = np.empty_like(A_diagonal_blocks_local)
     L_lower_diagonal_blocks_local = np.empty_like(A_lower_diagonal_blocks_local)
     L_arrow_bottom_blocks_local = np.empty_like(A_arrow_bottom_blocks_local)
@@ -451,7 +440,8 @@
     Update_arrow_tip_local = np.zeros_like(
         A_arrow_tip_block
     )  # Have to be zero-initialized
->>>>>>> 4c53df6c
+    t_mem_stop = time.perf_counter_ns()
+    t_mem = t_mem_stop - t_mem_start
 
     for i in range(nblocks - 1):
         t_lu_start = time.perf_counter_ns()
@@ -691,19 +681,6 @@
     diag_blocksize = A_diagonal_blocks_local.shape[0]
     n_blocks = A_diagonal_blocks_local.shape[1] // diag_blocksize
 
-<<<<<<< HEAD
-    L_diagonal_blocks_local = np.zeros_like(A_diagonal_blocks_local)
-    L_lower_diagonal_blocks_local = np.zeros_like(A_lower_diagonal_blocks_local)
-    L_arrow_bottom_blocks_local = np.zeros_like(A_arrow_bottom_blocks_local)
-    L_upper_2sided_arrow_blocks_local = np.zeros_like(A_top_2sided_arrow_blocks_local)
-    U_diagonal_blocks_local = np.zeros_like(A_diagonal_blocks_local)
-    U_upper_diagonal_blocks_local = np.zeros_like(A_upper_diagonal_blocks_local)
-    U_arrow_right_blocks_local = np.zeros_like(A_arrow_right_blocks_local)
-    U_left_2sided_arrow_blocks_local = np.zeros_like(A_left_2sided_arrow_blocks_local)
-    Update_arrow_tip_local = np.zeros_like(A_arrow_tip_block)
-    t_mem_stop = time.perf_counter_ns()
-    t_mem = t_mem_stop - t_mem_start
-=======
     L_diagonal_blocks_local = np.empty_like(A_diagonal_blocks_local)
     L_lower_diagonal_blocks_local = np.empty_like(A_lower_diagonal_blocks_local)
     L_arrow_bottom_blocks_local = np.empty_like(A_arrow_bottom_blocks_local)
@@ -715,7 +692,8 @@
     Update_arrow_tip_local = np.zeros_like(
         A_arrow_tip_block
     )  # Have to be zero-initialized
->>>>>>> 4c53df6c
+    t_mem_stop = time.perf_counter_ns()
+    t_mem = t_mem_stop - t_mem_start
 
     for i in range(1, n_blocks - 1):
         t_lu_start = time.perf_counter_ns()
@@ -1477,12 +1455,8 @@
     comm_rank = comm.Get_rank()
     comm_size = comm.Get_size()
 
-<<<<<<< HEAD
     t_mem_start = time.perf_counter_ns()
-    X_diagonal_blocks_local = np.zeros(
-=======
     X_diagonal_blocks_local = np.empty(
->>>>>>> 4c53df6c
         (diag_blocksize, n_diag_blocks_partition * diag_blocksize),
         dtype=X_rs_diagonal_blocks.dtype,
     )
