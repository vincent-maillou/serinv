--- conflicted
+++ resolved
@@ -58,7 +58,6 @@
     fig.colorbar(ax[2].matshow(X_diff), ax=ax[2], label="Relative error", shrink=0.4)
 
     plt.show()
-<<<<<<< HEAD
     
     # Run with overwrite = True functionality
     X_sdr = chol_slv_ndiags(L_sdr, B, ndiags, blocksize, overwrite=True)
@@ -67,8 +66,6 @@
     print("memory address X   : ", X_sdr.ctypes.data)
     print("X_ref == X_sdr     : ", np.allclose(X_ref, X_sdr))
     
-=======
->>>>>>> c867ed20
 
 
 @pytest.mark.parametrize(
@@ -109,15 +106,9 @@
     B = np.random.randn(A.shape[0], nrhs)
 
     X_ref = la.cho_solve((L_ref, True), B)
-<<<<<<< HEAD
     X_sdr = chol_slv_ndiags(L_sdr, B, ndiags, blocksize, overwrite)
 
     if overwrite:
         assert np.allclose(X_ref, X_sdr) and B.ctypes.data == X_sdr.ctypes.data
     else: 
-        assert np.allclose(X_ref, X_sdr) and B.ctypes.data != X_sdr.ctypes.data 
-=======
-    X_sdr = chol_slv_ndiags(L_sdr, B, ndiags, blocksize)
-
-    assert np.allclose(X_ref, X_sdr)
->>>>>>> c867ed20
+        assert np.allclose(X_ref, X_sdr) and B.ctypes.data != X_sdr.ctypes.data 