--- conflicted
+++ resolved
@@ -55,10 +55,8 @@
     ax[2].set_title("X_diff: Difference between X_ref and X_sdr")
     ax[2].matshow(X_diff)
     fig.colorbar(ax[2].matshow(X_diff), ax=ax[2], label="Relative error", shrink=0.4)
-
+    
     plt.show()
-<<<<<<< HEAD
-=======
     
     #print("norm(x - x_ref) = ", np.linalg.norm(X_sdr - X_ref))
     
@@ -70,15 +68,11 @@
     print("X_ref == X_sdr     : ", np.allclose(X_ref, X_sdr))
 
     plt.show()
->>>>>>> 7450a672
 
     # print("norm(x - x_ref) = ", np.linalg.norm(X_sdr - X_ref))
 
 
-<<<<<<< HEAD
 @pytest.mark.mpi_skip()
-=======
->>>>>>> 7450a672
 @pytest.mark.parametrize(
     "nblocks, blocksize, nrhs",
     [
@@ -93,22 +87,16 @@
         (10, 100, 1),
     ],
 )
-<<<<<<< HEAD
-def test_cholesky_slv_tridiag(nblocks: int, blocksize: int, nrhs: int):
-=======
-
 @pytest.mark.parametrize(
     "overwrite", 
     [True, False]
 ) 
-
 def test_cholesky_slv_tridiag(
     nblocks: int,
     blocksize: int,  
     nrhs: int,
     overwrite: bool,
 ):
->>>>>>> 7450a672
     symmetric = True
     diagonal_dominant = True
     seed = 63
@@ -125,11 +113,7 @@
     X_ref = la.cho_solve((L_ref, True), B)
     X_sdr = chol_slv_tridiag(L_sdr, B, blocksize, overwrite)
 
-<<<<<<< HEAD
-    assert np.allclose(X_ref, X_sdr)
-=======
     if overwrite:
         assert np.allclose(X_ref, X_sdr) and B.ctypes.data == X_sdr.ctypes.data
     else: 
-        assert np.allclose(X_ref, X_sdr) and B.ctypes.data != X_sdr.ctypes.data 
->>>>>>> 7450a672
+        assert np.allclose(X_ref, X_sdr) and B.ctypes.data != X_sdr.ctypes.data 