--- conflicted
+++ resolved
@@ -65,7 +65,6 @@
     fig.colorbar(ax[2].matshow(X_diff), ax=ax[2], label="Relative error", shrink=0.4)
 
     plt.show()
-<<<<<<< HEAD
     
     fig, ax = plt.subplots(1, 3)
     ax[0].set_title("X_ref: Reference cholesky solver")
@@ -84,10 +83,6 @@
     
     
     
-=======
-
-
->>>>>>> c867ed20
 @pytest.mark.parametrize(
     "nblocks, ndiags, diag_blocksize, arrow_blocksize, nrhs",
     [
@@ -112,12 +107,8 @@
     ndiags: int,
     diag_blocksize: int,
     arrow_blocksize: int,
-<<<<<<< HEAD
     nrhs: int, 
     overwrite: bool,
-=======
-    nrhs: int,
->>>>>>> c867ed20
 ):
     symmetric = True
     diagonal_dominant = True
@@ -139,15 +130,9 @@
     B = np.random.randn(A.shape[0], nrhs)
 
     X_ref = la.cho_solve((L_ref, True), B)
-<<<<<<< HEAD
     X_sdr = chol_slv_ndiags_arrowhead(L_sdr, B, ndiags, diag_blocksize, arrow_blocksize, overwrite)
     
     if overwrite:
         assert np.allclose(X_ref, X_sdr) and B.ctypes.data == X_sdr.ctypes.data
     else: 
-        assert np.allclose(X_ref, X_sdr) and B.ctypes.data != X_sdr.ctypes.data 
-=======
-    X_sdr = chol_slv_ndiags_arrowhead(L_sdr, B, ndiags, diag_blocksize, arrow_blocksize)
-
-    assert np.allclose(X_ref, X_sdr)
->>>>>>> c867ed20
+        assert np.allclose(X_ref, X_sdr) and B.ctypes.data != X_sdr.ctypes.data 