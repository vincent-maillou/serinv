"""
@author: Vincent Maillou (vmaillou@iis.ee.ethz.ch)
@author: Lisa Gaedke-Merzhaeuser  (lisa.gaedke.merzhaeuser@usi.ch)
@date: 2023-11

Tests for cholesky selected solving routines.

Copyright 2023 ETH Zurich and USI. All rights reserved.
"""

from sdr.utils import matrix_generation
from sdr.cholesky.cholesky_decompose import chol_dcmp_tridiag_arrowhead
from sdr.cholesky.cholesky_solve import chol_slv_tridiag_arrowhead

import numpy as np
import scipy.linalg as la
import matplotlib.pyplot as plt
import pytest


# Testing of block tridiagonal arrowhead cholesky
if __name__ == "__main__":
    nblocks = 5
    diag_blocksize = 6
    arrow_blocksize = 2
    symmetric = True
    diagonal_dominant = True
    seed = 63

    A = matrix_generation.generate_blocktridiag_arrowhead(
        nblocks, diag_blocksize, arrow_blocksize, symmetric, diagonal_dominant, seed
    )

    L_ref = la.cholesky(A, lower=True)
    L_sdr = chol_dcmp_tridiag_arrowhead(A, diag_blocksize, arrow_blocksize)

    n_rhs = 3
    B = np.random.randn(A.shape[0], n_rhs)

    # --- Solving ---

    # X_ref = la.cho_solve((L_ref, True), B)
    # Is equivalent to..
    Y_ref = la.solve_triangular(L_ref, B, lower=True)
    X_ref = la.solve_triangular(L_ref.T, Y_ref, lower=False)

    fig, ax = plt.subplots(1, 3)
    ax[0].set_title("X_ref: Reference cholesky solver")
    ax[0].matshow(X_ref)

    X_sdr = chol_slv_tridiag_arrowhead(L_sdr, B, diag_blocksize, arrow_blocksize)
    ax[1].set_title("X_sdr: Selected cholesky solver")
    ax[1].matshow(X_sdr)

    X_diff = X_ref - X_sdr
    ax[2].set_title("X_diff: Difference between X_ref and X_sdr")
    ax[2].matshow(X_diff)
    fig.colorbar(ax[2].matshow(X_diff), ax=ax[2], label="Relative error", shrink=0.4)

    plt.show()
<<<<<<< HEAD
    
    # Run with overwrite = True functionality
    X_sdr = chol_slv_tridiag_arrowhead(L_sdr, B, diag_blocksize, arrow_blocksize, overwrite=True)
    print("Run with overwrite :  True")
    print("memory address B   : ", B.ctypes.data)
    print("memory address X   : ", X_sdr.ctypes.data)
    print("X_ref == X_sdr     : ", np.allclose(X_ref, X_sdr))
    
        #X_ref = la.cho_solve((L_ref, True), B)
    # Is equivalent to..
    Y_ref = la.solve_triangular(L_ref, B, lower=True)
    X_ref = la.solve_triangular(L_ref.T, Y_ref, lower=False)

    fig, ax = plt.subplots(1, 3)
    ax[0].set_title("X_ref: Reference cholesky solver")
    ax[0].matshow(X_ref)

    X_sdr = chol_slv_tridiag_arrowhead(L_sdr, B, diag_blocksize, arrow_blocksize, overwrite=True)
    ax[1].set_title("X_sdr: Selected cholesky solver")
    ax[1].matshow(X_sdr)

    X_diff = X_ref - X_sdr
    ax[2].set_title("X_diff: Difference between X_ref and X_sdr")
    ax[2].matshow(X_diff)
    fig.colorbar(ax[2].matshow(X_diff), ax=ax[2], label="Relative error", shrink=0.4)

    plt.show()
    
    
=======


>>>>>>> c867ed20
@pytest.mark.parametrize(
    "nblocks, diag_blocksize, arrow_blocksize, nrhs",
    [
        (2, 2, 2, 1),
        (2, 3, 2, 2),
        (2, 2, 3, 5),
        (10, 2, 2, 1),
        (10, 3, 2, 4),
        (10, 2, 3, 8),
        (10, 10, 2, 1),
        (10, 2, 10, 1),
    ],
)

@pytest.mark.parametrize(
    "overwrite", 
    [True, False]
) 

def test_cholesky_slv_tridiag_arrowhead(
    nblocks: int,
    diag_blocksize: int,
    arrow_blocksize: int,
    nrhs: int,
    overwrite: bool,
):
    symmetric = True
    diagonal_dominant = True
    seed = 63

    A = matrix_generation.generate_blocktridiag_arrowhead(
        nblocks, diag_blocksize, arrow_blocksize, symmetric, diagonal_dominant, seed
    )

    L_ref = la.cholesky(A, lower=True)
    L_sdr = chol_dcmp_tridiag_arrowhead(A, diag_blocksize, arrow_blocksize)

    n_rhs = 1
    B = np.random.randn(A.shape[0], n_rhs)

    X_ref = la.cho_solve((L_ref, True), B)
    X_sdr = chol_slv_tridiag_arrowhead(L_sdr, B, diag_blocksize, arrow_blocksize, overwrite)

    if overwrite:
        assert np.allclose(X_ref, X_sdr) and B.ctypes.data == X_sdr.ctypes.data
    else: 
        assert np.allclose(X_ref, X_sdr) and B.ctypes.data != X_sdr.ctypes.data <|MERGE_RESOLUTION|>--- conflicted
+++ resolved
@@ -58,16 +58,8 @@
     fig.colorbar(ax[2].matshow(X_diff), ax=ax[2], label="Relative error", shrink=0.4)
 
     plt.show()
-<<<<<<< HEAD
-    
-    # Run with overwrite = True functionality
-    X_sdr = chol_slv_tridiag_arrowhead(L_sdr, B, diag_blocksize, arrow_blocksize, overwrite=True)
-    print("Run with overwrite :  True")
-    print("memory address B   : ", B.ctypes.data)
-    print("memory address X   : ", X_sdr.ctypes.data)
-    print("X_ref == X_sdr     : ", np.allclose(X_ref, X_sdr))
-    
-        #X_ref = la.cho_solve((L_ref, True), B)
+        
+    #X_ref = la.cho_solve((L_ref, True), B)
     # Is equivalent to..
     Y_ref = la.solve_triangular(L_ref, B, lower=True)
     X_ref = la.solve_triangular(L_ref.T, Y_ref, lower=False)
@@ -88,10 +80,6 @@
     plt.show()
     
     
-=======
-
-
->>>>>>> c867ed20
 @pytest.mark.parametrize(
     "nblocks, diag_blocksize, arrow_blocksize, nrhs",
     [
