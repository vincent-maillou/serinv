--- conflicted
+++ resolved
@@ -15,10 +15,7 @@
 import scipy.linalg as la
 import matplotlib.pyplot as plt
 import pytest
-<<<<<<< HEAD
-=======
 
->>>>>>> c74518ca
 
 
 # Testing of block tridiagonal lu
@@ -65,10 +62,7 @@
     plt.show() 
 
 
-<<<<<<< HEAD
-=======
 
->>>>>>> c74518ca
 @pytest.mark.parametrize(
     "nblocks, blocksize", 
     [
@@ -95,12 +89,6 @@
         nblocks, blocksize, symmetric, diagonal_dominant, seed
     )
 
-<<<<<<< HEAD
-    P_ref, L_ref, U_ref = la.lu(A)
-    L_sdr, U_sdr = lu_dcmp_tridiag(A, blocksize)
-            
-    assert np.allclose(L_ref, L_sdr) and np.allclose(U_ref, U_sdr)
-=======
     # --- Decomposition ---
 
     P_ref, L_ref, U_ref = la.lu(A)
@@ -111,5 +99,4 @@
     L_sdr, U_sdr = lu_dcmp_tridiag(A, blocksize)
 
     assert np.allclose(L_ref, L_sdr)
-    assert np.allclose(U_ref, U_sdr)
->>>>>>> c74518ca
+    assert np.allclose(U_ref, U_sdr)